--- conflicted
+++ resolved
@@ -22,12 +22,9 @@
 
 
 from builtins import filter
-<<<<<<< HEAD
-=======
 
 # FIXME (Ole): We should remove all references to svn. Are we using this anywhere?
 
->>>>>>> 70de02ed
 __version__ = '2.0.3'
 
 __svn_revision__ = ''.join(filter(str.isdigit, "$Revision: 9737 $"))
@@ -62,11 +59,7 @@
     from numpy.testing import Tester
     test = Tester().test
 
-<<<<<<< HEAD
-    from anuga.__config__ import show as show_config
-=======
     #from anuga.__config__ import show as show_config
->>>>>>> 70de02ed
 
     # --------------------------------
     # Important basic classes
