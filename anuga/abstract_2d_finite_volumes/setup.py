--- conflicted
+++ resolved
@@ -12,54 +12,12 @@
     pass
 
 def configuration(parent_package='',top_path=None):
-<<<<<<< HEAD
-	from numpy.distutils.misc_util import Configuration
-
- 	config = Configuration('abstract_2d_finite_volumes', parent_package, top_path)
-=======
     from numpy.distutils.misc_util import Configuration
 
     config = Configuration('abstract_2d_finite_volumes', parent_package, top_path)
->>>>>>> 70de02ed
 
- 	config.add_data_dir('tests')
+    config.add_data_dir('tests')
 
-<<<<<<< HEAD
- 	#util_dir = os.path.abspath(join(os.path.dirname(__file__),'..','utilities'))
- 	#runtime_dir = os.path.abspath(join(os.path.dirname(__file__),'..','runtime_libs')) 
-   
- 	util_dir = join('..','utilities') 
- 
- 	config.add_extension('neighbour_mesh_ext',
-                    	sources=['neighbour_mesh_ext.pyx'],
-                      	include_dirs=[util_dir])
-    
- 	config.add_extension('mesh_factory_ext',
-                     	sources=['mesh_factory_ext.pyx'],
-                     	include_dirs=[util_dir])
-
- 	config.add_extension('neighbour_table_ext',
-                       	sources=['neighbour_table_ext.pyx'],
-                       	extra_compile_args=["-std=c++11"],
-                       	language='c++',
-                       	include_dirs=[util_dir])
-
- 	config.add_extension('pmesh2domain_ext',
-                       	sources=['pmesh2domain_ext.pyx'],
-                       	include_dirs=[util_dir])
-
- 	config.add_extension('quantity_ext',
-                       	sources=['quantity_ext.pyx'],
-                       	include_dirs=[util_dir])
-
- 	config.ext_modules = cythonize(config.ext_modules,annotate=True)
-    
- 	return config
-    
-if __name__ == '__main__':
-  	from numpy.distutils.core import setup
- 	setup(configuration=configuration)
-=======
     #util_dir = os.path.abspath(join(os.path.dirname(__file__),'..','utilities'))
     #runtime_dir = os.path.abspath(join(os.path.dirname(__file__),'..','runtime_libs'))
 
@@ -93,5 +51,4 @@
 
 if __name__ == '__main__':
      from numpy.distutils.core import setup
-     setup(configuration=configuration)
->>>>>>> 70de02ed
+     setup(configuration=configuration)