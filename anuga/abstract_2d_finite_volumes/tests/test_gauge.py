--- conflicted
+++ resolved
@@ -30,12 +30,8 @@
         
         """ Setup for all tests. """
         
-<<<<<<< HEAD
-        mesh_file = tempfile.mktemp(".tsh")    
-=======
         mesh_file = tempfile.mktemp(".tsh")
 
->>>>>>> 70de02ed
         points = [[0.0,0.0],[6.0,0.0],[6.0,6.0],[0.0,6.0]]
         m = Mesh()
         m.add_vertices(points)
@@ -45,11 +41,7 @@
         
         # Create shallow water domain
         domain = anuga.Domain(mesh_file)
-<<<<<<< HEAD
-        os.remove(mesh_file)
-=======
-
->>>>>>> 70de02ed
+
  
         domain.default_order = 2
 
@@ -161,11 +153,6 @@
         # clean up
         point1_handle.close()
         point2_handle.close()
-<<<<<<< HEAD
-        #os.remove(points_file)
-        #os.remove(point1_filename)
-        #os.remove(point2_filename)
-=======
 
         try:
             os.remove(points_file)
@@ -173,7 +160,6 @@
             os.remove(point2_filename)
         except:
             pass
->>>>>>> 70de02ed
 
 
     def test_sww2csv_gauges1(self):
@@ -214,11 +200,7 @@
 
         point1_answers_array = [[0.0, 1.0, -3.0], [2.0, 10.0, -3.0]]
         point1_filename = 'gauge_point1.csv'
-<<<<<<< HEAD
-        point1_handle = file(point1_filename)
-=======
         point1_handle = open(point1_filename)
->>>>>>> 70de02ed
         point1_reader = reader(point1_handle)
         next(point1_reader)
 
@@ -232,11 +214,7 @@
 
         point2_answers_array = [ [0.0, 1.0, -2.416666666666667], [2.0, 10.000000000000002, -2.416666666666667] ]
         point2_filename = 'gauge_point2.csv' 
-<<<<<<< HEAD
-        point2_handle = file(point2_filename)
-=======
         point2_handle = open(point2_filename)
->>>>>>> 70de02ed
         point2_reader = reader(point2_handle)
         next(point2_reader)
                         
@@ -292,11 +270,7 @@
 #        point1_answers_array = [[0.0,1.0,-5.0,3.0,4.0], [2.0,10.0,-5.0,3.0,4.0]]
         point1_answers_array = [[1.0, 0.0002777777777777778, 1.0, 4.0, -3.0, 3.0, 4.0], [3.0, 0.0008333333333333334, 10.0, 13.0, -3.0, 3.0, 4.0] ]
         point1_filename = 'gauge_point1.csv'
-<<<<<<< HEAD
-        point1_handle = file(point1_filename)
-=======
         point1_handle = open(point1_filename)
->>>>>>> 70de02ed
         point1_reader = reader(point1_handle)
         next(point1_reader)
 
@@ -310,11 +284,7 @@
 
         point2_answers_array = [[1.0, 0.0002777777777777778, 1.0, 3.416666666666667, -2.416666666666667, 3.0, 4.0], [3.0, 0.0008333333333333334, 10.000000000000002, 12.416666666666668, -2.416666666666667, 3.0, 4.0]]
         point2_filename = 'gauge_point2.csv' 
-<<<<<<< HEAD
-        point2_handle = file(point2_filename)
-=======
         point2_handle = open(point2_filename)
->>>>>>> 70de02ed
         point2_reader = reader(point2_handle)
         next(point2_reader)
                         
@@ -479,14 +449,9 @@
                        output_centroids=True)
 
         point1_answers_array = [[0.0,0.0,1.0,4.0,4.0], [2.0,2.0/3600.,10.0,4.0,4.0]]
-<<<<<<< HEAD
-        point1_filename = 'gauge_point1.csv'
-        point1_handle = file(point1_filename)
-=======
 
         point1_filename = 'gauge_point1.csv'
         point1_handle = open(point1_filename)
->>>>>>> 70de02ed
         point1_reader = reader(point1_handle)
         next(point1_reader)
 
@@ -497,12 +462,8 @@
             assert num.allclose(line[i], point1_answers_array[i])
 
         # clean up
-<<<<<<< HEAD
-        point1_handle.close()        
-=======
         point1_handle.close()
 
->>>>>>> 70de02ed
         os.remove(points_file)
         os.remove(point1_filename)
 
@@ -524,32 +485,19 @@
         domain.set_time(domain.get_time()+timestep)
         self._create_sww(stage=20.,timestep=timestep)
 
-<<<<<<< HEAD
-        points_file = tempfile.mktemp(".csv")
-        file_id = open(points_file,"w")
-=======
         #points_file = tempfile.mktemp(".csv")
         #file_id = open(points_file,"w")
->>>>>>> 70de02ed
 
         # test the function at these points
         points = [[5.0,1.],[0.5,2.]]
 
         # create a csv file containing our gauge points
         points_file = tempfile.mktemp(".csv")
-<<<<<<< HEAD
-        file_id = open(points_file,"w")
-        file_id.write("name,easting,northing \n\
-point1, 5.0, 1.0\n\
-point2, 0.5, 2.0\n")
-        file_id.close()
-=======
         points_handle = open(points_file,"w")
         points_handle.write("name,easting,northing \n\
 point1, 5.0, 1.0\n\
 point2, 0.5, 2.0\n")
         points_handle.close()
->>>>>>> 70de02ed
 
 
         sww2csv_gauges(basename+".sww", 
@@ -565,11 +513,7 @@
                                [4.0, 10.0, -3.0], [6.0, 20.0, -3.0]]
 
         point1_filename = 'gauge_point1.csv'
-<<<<<<< HEAD
-        point1_handle = file(point1_filename)
-=======
         point1_handle = open(point1_filename)
->>>>>>> 70de02ed
         point1_reader = reader(point1_handle)
         next(point1_reader)
 
@@ -593,11 +537,7 @@
 
             
         point2_filename = 'gauge_point2.csv' 
-<<<<<<< HEAD
-        point2_handle = file(point2_filename)
-=======
         point2_handle = open(point2_filename)
->>>>>>> 70de02ed
         point2_reader = reader(point2_handle)
         next(point2_reader)
                         
