# =============================================================================
# caching.py - Supervised caching of function results.
# Copyright (C) 1999, 2000, 2001, 2002 Ole Moller Nielsen
# Australian National University (1999-2003)
# Geoscience Australia (2003-present)
#
#    This program is free software; you can redistribute it and/or modify
#    it under the terms of the GNU General Public License as published by
#    the Free Software Foundation; either version 2 of the License, or
#    (at your option) any later version.
#
#    This program is distributed in the hope that it will be useful,
#    but WITHOUT ANY WARRANTY; without even the implied warranty of
#    MERCHANTABILITY or FITNESS FOR A PARTICULAR PURPOSE.  See the
#    GNU General Public License (http://www.gnu.org/copyleft/gpl.html)
#    for more details.
#
#    You should have received a copy of the GNU General Public License
#    along with this program; if not, write to the Free Software
#    Foundation, Inc., 59 Temple Place, Suite 330, Boston, MA  02111-1307
#
#
# Contact address: Ole.Nielsen@ga.gov.au
#
# Version 1.5.6 February 2002
# =============================================================================
 
"""Module caching.py - Supervised caching of function results.

Public functions:

cache(my_F,args) -- Cache values returned from callable object my_F given args.
cachestat() --      Reports statistics about cache hits and time saved.
test() --       Conducts a basic test of the caching functionality.

See doc strings of individual functions for detailed documentation.
"""
from __future__ import division

# -----------------------------------------------------------------------------
# Initialisation code

# Determine platform
#
from builtins import zip
from builtins import input
from builtins import str
from builtins import range
from past.builtins import basestring
from past.utils import old_div
from os import getenv
import collections
import inspect
import types
import time
import sys

import os
if os.name in ['nt', 'dos', 'win32', 'what else?']:
  unix = False
else:
  unix = True

import anuga.utilities.log as log
from anuga.utilities import system_tools

import numpy as num

#from future

cache_dir = '.python_cache'

# Make default caching directory name
# We are changing the 'data directory' environment variable from
# INUNDATIONHOME to ANUGADATA - this gives a changeover.
if unix:
    homedir = getenv('ANUGADATA')
    if not homedir:
        homedir = getenv('INUNDATIONHOME')

    if not homedir:
        homedir = '~'
    else:
        # Since homedir will be a group area, individually label the caches
        user = getenv('LOGNAME')
        if not user:
            cache_dir += '_' + user
    
    CR = '\n'
else:
    homedir = 'c:'
    CR = '\r\n'  #FIXME: Not tested under windows
  
cachedir = os.path.join(homedir, cache_dir)

# It turns out hashes are no longer stable under Python3 (grr).
# https://stackoverflow.com/questions/27522626/hash-function-in-python-3-3-returns-different-results-between-sessions
# https://stackoverflow.com/questions/30585108/disable-hash-randomization-from-within-python-program
#
# The fix is to use another hashing library.
if system_tools.major_version == 3:
    import hashlib
    def hash(x):
        res = hashlib.sha256(str(x).encode()).hexdigest()
        #print('MY:', x, res)
        
        return res

# -----------------------------------------------------------------------------
# Options directory with default values - to be set by user
#

options = { 
  'cachedir': cachedir,  # Default cache directory 
  'maxfiles': 1000000,   # Maximum number of cached files
  'savestat': True,      # Log caching info to stats file
  'verbose': True,       # Write messages to standard output
  'bin': True,           # Use binary format (more efficient)
  'compression': True,   # Use zlib compression
  'bytecode': True,      # Recompute if bytecode has changed
  'expire': False        # Automatically remove files that have been accessed
                         # least recently
}

# - - - - - - - - - - - - - - - - - - - - - - - - - - - - - - - - - - - - - - -

def set_option(key, value):
  """Function to set values in the options directory.

  USAGE:
    set_option(key, value)

  ARGUMENTS:
    key --   Key in options dictionary. (Required)
    value -- New value for key. (Required)

  DESCRIPTION:
    Function to set values in the options directory.
    Raises an exception if key is not in options.
  """

  if key in options:
    options[key] = value
  else:
    raise KeyError(key)  # Key not found, raise an exception

# -----------------------------------------------------------------------------
# Function cache - the main routine

def cache(my_F, 
          args=(), 
          kwargs={}, 
          dependencies=None, 
          cachedir=None,
          verbose=None, 
          compression=None, 
          evaluate=False, 
          test=False, 
          clear=False,
          return_filename=False):
  """Supervised caching of function results. Also known as memoization.

  USAGE:
    result = cache(my_F, args, kwargs, dependencies, cachedir, verbose,
                   compression, evaluate, test, return_filename)

  ARGUMENTS:
    my_F --            Callable object (Required)
    args --            Arguments to my_F (Default: ())
    kwargs --          Keyword arguments to my_F (Default: {})    
    dependencies --    Filenames that my_F depends on (Default: None)
    cachedir --        Directory for cache files (Default: options['cachedir'])
    verbose --         Flag verbose output to stdout
                       (Default: options['verbose'])
    compression --     Flag zlib compression (Default: options['compression'])
    evaluate --        Flag forced evaluation of my_F (Default: False)
    test --            Flag test for cached results (Default: False)
    clear --           Flag delete cached results (Default: False)    
    return_filename -- Flag return of cache filename (Default: False)    

  DESCRIPTION:
    A Python function call of the form

      result = my_F(arg1,...,argn)

    can be replaced by

      from caching import cache
      result = cache(my_F,(arg1,...,argn))

  The latter form returns the same output as the former but reuses cached
  results if the function has been computed previously in the same context.
  'result' and the arguments can be simple types, tuples, list, dictionaries or
  objects, but not unhashable types such as functions or open file objects. 
  The function 'my_F' may be a member function of an object or a module.

  This type of caching is particularly useful for computationally intensive
  functions with few frequently used combinations of input arguments. Note that
  if the inputs or output are very large caching might not save time because
  disc access may dominate the execution time.

  If the function definition changes after a result has been cached it will be
  detected by examining the functions bytecode (co_code, co_consts,
  func_defaults, co_argcount) and it will be recomputed.

  LIMITATIONS:
    1 Caching uses function(*args, **kwargs) to evaluate and will work 
      with anything that can be pickled, so any limitation in function(,)
      or pickle extends to caching. 
    2 A function to be cached should not depend on global variables
      as wrong results may occur if globals are changed after a result has
      been cached.

  -----------------------------------------------------------------------------
  Additional functionality:

  Keyword args
    Keyword arguments (kwargs) can be added as a dictionary of keyword: value
    pairs, following Python's 'extended call syntax'. 
    
    A Python function call of the form
    
      result = my_F(arg1,...,argn, kwarg1=val1,...,kwargm=valm)    

    is then cached as follows

      from caching import cache
      result = cache(my_F,(arg1,...,argn), {kwarg1:val1,...,kwargm:valm})
    
    The default value of kwargs is {}  

  Explicit dependencies:
    The call
      cache(my_F,(arg1,...,argn), dependencies = <list of filenames>)
    Checks the size, creation time and modification time of each listed file.
    If any file has changed the function is recomputed and the results stored
    again.

  Specify caching directory:
    The call
      cache(my_F,(arg1,...,argn), cachedir = <cachedir>)
    designates <cachedir> where cached data are stored. Use ~ to indicate users
    home directory - not $HOME. The default is ~/.python_cache on a UNIX
    platform and c:/.python_cache on a Win platform.

  Silent operation:
    The call
      cache(my_F,(arg1,...,argn), verbose=False)
    suppresses messages to standard output.

  Compression:
    The call
      cache(my_F,(arg1,...,argn), compression=False)
    disables compression. (Default: compression=True). If the requested compressed
    or uncompressed file is not there, it'll try the other version.

  Forced evaluation:
    The call
      cache(my_F,(arg1,...,argn), evaluate=True)
    forces the function to evaluate even though cached data may exist.

  Testing for presence of cached result:
    The call
      cache(my_F,(arg1,...,argn), test=True)
    retrieves cached result if it exists, otherwise None. The function will not
    be evaluated. If both evaluate and test are switched on, evaluate takes
    precedence.
    ??NOTE: In case of hash collisions, this may return the wrong result as
    ??it only checks if *a* cached result is present. 
    # I think this was due to the bytecode option being False for some reason. (23/1/2009).
    
  Obtain cache filenames:
    The call    
      cache(my_F,(arg1,...,argn), return_filename=True)
    returns the hashed base filename under which this function and its
    arguments would be cached

  Clearing cached results:
    The call
      cache(my_F,'clear')
    clears all cached data for 'my_F' and
      cache('clear')
    clears all cached data.
 
    NOTE: The string 'clear' can be passed an *argument* to my_F using
      cache(my_F,('clear',)) or cache(my_F,tuple(['clear'])).

    New form of clear:
      cache(my_F,(arg1,...,argn), clear=True)
    clears cached data for particular combination my_F and args 
      
  """

  # Imports and input checks
  #
  import time, string

  if not cachedir:
    cachedir = options['cachedir']

  if verbose is None:  # Do NOT write 'if not verbose:', it could be zero.
    verbose = options['verbose']

  if compression is None:  # Do NOT write 'if not compression:',
                           # it could be zero.
    compression = options['compression']

  # Create cache directory if needed
  CD = checkdir(cachedir,verbose)

  # Handle the case cache('clear')
  if isinstance(my_F, basestring):
    if my_F.lower() == 'clear':
      clear_cache(CD,verbose=verbose)
      return

  # Handle the case cache(my_F, 'clear')
  if isinstance(args, basestring):
    if args.lower() == 'clear':
      clear_cache(CD,my_F,verbose=verbose)
      return

  # Force singleton arg into a tuple
  if not isinstance(args, tuple):
    args = tuple([args])
  
  # Check that kwargs is a dictionary
  if not isinstance(kwargs, dict):
    raise TypeError    
    
  # Hash arguments (and keyword args) to integer
  arghash = myhash((args, kwargs))
  
  # Get sizes and timestamps for files listed in dependencies.
  # Force singletons into a tuple.
  if dependencies and not isinstance(dependencies, (tuple, list)):
    dependencies = tuple([dependencies])
  deps = get_depstats(dependencies)

  # Extract function name from my_F object
  funcname = get_funcname(my_F)

  # Create cache filename
<<<<<<< HEAD
  FN = funcname+'['+repr(arghash)+']'  # The symbol '(' does not work under unix

=======
  FN = funcname+'_'+str(arghash)  
  #print()
  #print('FN', FN)
  #print('repr(arghash)', repr(arghash))
  #print('arghash', arghash)  
  #print()
  
>>>>>>> 70de02ed
  if return_filename:
    return(FN)

  if clear:
    for file_type in file_types:
      file_name = CD+FN+'_'+file_type
      for fn in [file_name, file_name + '.z']:
        if os.access(fn, os.F_OK):              
          if unix:
            os.remove(fn)
          else:
            # FIXME: os.remove doesn't work under windows        
            os.system('del '+fn)
          if verbose is True:
            log.critical('MESSAGE (caching): File %s deleted' % fn)
        ##else:
        ##  log.critical('%s was not accessed' % fn)
    return None


  #-------------------------------------------------------------------        
  
  # Check if previous computation has been cached
  if evaluate is True:
    Retrieved = None  # Force evaluation of my_F regardless of caching status.
    reason = 5
  else:
    T, FN, Retrieved, reason, comptime, loadtime, compressed = \
        CacheLookup(CD, FN, my_F, 
                    args, kwargs, 
                    deps, 
                    verbose, 
                    compression,
                    dependencies)

  if not Retrieved:
    if test:  # Do not attempt to evaluate function
      T = None
    else:  # Evaluate function and save to cache
      if verbose is True:
        
        msg1(funcname, args, kwargs,reason)

      # Remove expired files automatically
      if options['expire']:
        DeleteOldFiles(CD,verbose)
        
      # Save args before function is evaluated in case
      # they are modified by function
      save_args_to_cache(CD,FN,args,kwargs,compression)

      # Execute and time function with supplied arguments
      t0 = time.time()

      T = my_F(*args, **kwargs) # Built-in 'apply' deprecated in Py3K    
      
      #comptime = round(time.time()-t0)
      comptime = time.time()-t0

      if verbose is True:
        msg2(funcname,args,kwargs,comptime,reason)

      # Save results and estimated loading time to cache
      loadtime = save_results_to_cache(T, CD, FN, my_F, deps, comptime, \
                                       funcname, dependencies, compression)
      if verbose is True:
        msg3(loadtime, CD, FN, deps, compression)
      compressed = compression

  if options['savestat'] and (not test or Retrieved):
  ##if options['savestat']:
    addstatsline(CD,funcname,FN,Retrieved,reason,comptime,loadtime,compressed)
  return(T)  # Return results in all cases

# -----------------------------------------------------------------------------

def cachestat(sortidx=4, period=-1, showuser=None, cachedir=None):
  """Generate statistics of caching efficiency.

  USAGE:
    cachestat(sortidx, period, showuser, cachedir)

  ARGUMENTS:
    sortidx --  Index of field by which lists are (default: 4)
                Legal values are
                 0: 'Name'
                 1: 'Hits'
                 2: 'CPU'
                 3: 'Time Saved'
                 4: 'Gain(%)'
                 5: 'Size'
    period --   If set to -1 all available caching history is used.
                If set 0 only the current month is used (default -1).
    showuser -- Flag for additional table showing user statistics
                (default: None).
    cachedir -- Directory for cache files (default: options['cachedir']).

  DESCRIPTION:
    Logged caching statistics is converted into summaries of the form
    --------------------------------------------------------------------------
    Function Name   Hits   Exec(s)  Cache(s)  Saved(s)   Gain(%)      Size
    --------------------------------------------------------------------------
  """

  __cachestat(sortidx, period, showuser, cachedir)
  return

# -----------------------------------------------------------------------------

# Has mostly been moved to proper unit test.
# What remains here includes example of the 
# cache statistics form.
def test(cachedir=None, verbose=False, compression=None):
  """Test the functionality of caching.

  USAGE:
    test(verbose)

  ARGUMENTS:
    verbose --     Flag whether caching will output its statistics (default=False)
    cachedir --    Directory for cache files (Default: options['cachedir'])
    compression -- Flag zlib compression (Default: options['compression'])
  """
   
  import string, time

  # Initialise
  #
  #import caching
  #reload(caching)

  if not cachedir:
    cachedir = options['cachedir']

  if verbose is None:  # Do NOT write 'if not verbose:', it could be zero.
    verbose = options['verbose']
  
  if compression is None:  # Do NOT write 'if not compression:',
                           # it could be zero.
    compression = options['compression']
  else:
    try:
      set_option('compression', compression)
    except:
      logtesterror('Set option failed')      

  try:
    import zlib
  except:
    log.critical()
    log.critical('*** Could not find zlib, default to no-compression      ***')
    log.critical('*** Installing zlib will improve performance of caching ***')
    log.critical()
    compression = 0        
    set_option('compression', compression)    
  
  log.critical('\nTesting caching module - please stand by\n')

  # Define a test function to be cached
  #
  def f(a,b,c,N,x=0,y='abcdefg'):
    """f(a,b,c,N)
       Do something time consuming and produce a complex result.
    """

    import string

    B = []
    for n in range(N):
      s = str(n+2.0/(n + 4.0))+'.a'*10
      B.append((a,b,c,s,n,x,y))
    return(B)
    
  # Check that default cachedir is OK
  #      
  CD = checkdir(cachedir,verbose)    
    
    
  # Make a dependency file
  #    
  try:
    DepFN = CD + 'testfile.tmp'
    DepFN_wildcard = CD + 'test*.tmp'
    Depfile = open(DepFN,'w')
    Depfile.write('We are the knights who say NI!')
    Depfile.close()
    logtestOK('Wrote file %s' %DepFN)
  except:
    logtesterror('Could not open file %s for writing - check your environment' \
               % DepFN)

  # Check set_option (and switch stats off
  #    
  try:
    set_option('savestat',0)
    assert(options['savestat'] == 0)
    logtestOK('Set option')
  except:
    logtesterror('Set option failed')    
    
  # Make some test input arguments
  #
  N = 5000  #Make N fairly small here

  a = [1,2]
  b = ('Thou shalt count the number three',4)
  c = {'Five is right out': 6, (7,8): 9}
  x = 3
  y = 'holy hand granate'

  # Test caching
  #
  if compression:
    comprange = 2
  else:
    comprange = 1

  for comp in range(comprange):
  
    # Evaluate and store
    #
    try:
      T1 = cache(f,(a,b,c,N), {'x':x, 'y':y}, evaluate=1, \
                   verbose=verbose, compression=comp)
      if comp:                   
        logtestOK('Caching evaluation with compression')
      else:     
        logtestOK('Caching evaluation without compression')      
    except:
      if comp:
        logtesterror('Caching evaluation with compression failed - try caching.test(compression=0)')
      else:
        logtesterror('Caching evaluation failed - try caching.test(verbose=1)')

    # Retrieve
    #                           
    try:                         
      T2 = cache(f,(a,b,c,N), {'x':x, 'y':y}, verbose=verbose, \
                   compression=comp) 

      if comp:                   
        logtestOK('Caching retrieval with compression')
      else:     
        logtestOK('Caching retrieval without compression')      
    except:
      if comp:
        logtesterror('Caching retrieval with compression failed - try caching.test(compression=0)')
      else:                                      
        logtesterror('Caching retrieval failed - try caching.test(verbose=1)')

    # Reference result
    #   
    T3 = f(a,b,c,N,x=x,y=y)  # Compute without caching
    
    if T1 == T2 and T2 == T3:
      if comp:
        logtestOK('Basic caching functionality (with compression)')
      else:
        logtestOK('Basic caching functionality (without compression)')
    else:
      logtesterror('Cached result does not match computed result')


  # Test return_filename
  #    
  try:
    FN = cache(f,(a,b,c,N), {'x':x, 'y':y}, verbose=verbose, \
                 return_filename=1)    
    assert(FN[:2] == 'f[')
    logtestOK('Return of cache filename')
  except:
    logtesterror('Return of cache filename failed')

  # Test existence of cachefiles
  #  
  try:
    (datafile,compressed0) = myopen(CD+FN+'_'+file_types[0],"rb",compression)
    (argsfile,compressed1) = myopen(CD+FN+'_'+file_types[1],"rb",compression)
    (admfile,compressed2) =  myopen(CD+FN+'_'+file_types[2],"rb",compression)
    logtestOK('Presence of cache files')
    datafile.close()
    argsfile.close()
    admfile.close()
  except:
    logtesterror('Expected cache files did not exist') 
              
  # Test 'test' function when cache is present
  #      
  try:
    #T1 = cache(f,(a,b,c,N), {'x':x, 'y':y}, verbose=verbose, \
    #                   evaluate=1)  
    T4 = cache(f,(a,b,c,N), {'x':x, 'y':y}, verbose=verbose, test=1)
    assert(T1 == T4)

    logtestOK("Option 'test' when cache file present")
  except:
    logtesterror("Option 'test' when cache file present failed")      

  # Test that 'clear' works
  #
  #try:
  #  cache(f,'clear',verbose=verbose)
  #  logtestOK('Clearing of cache files')
  #except:
  #  logtesterror('Clear does not work')
  try:
    cache(f,(a,b,c,N), {'x':x, 'y':y}, verbose=verbose, clear=1)    
    logtestOK('Clearing of cache files')
  except:
    logtesterror('Clear does not work')  

  

  # Test 'test' function when cache is absent
  #      
  try:
    T4 = cache(f,(a,b,c,N), {'x':x, 'y':y}, verbose=verbose, test=1)
    assert(T4 is None)
    logtestOK("Option 'test' when cache absent")
  except:
    logtesterror("Option 'test' when cache absent failed")      
          
  # Test dependencies
  #
  T1 = cache(f,(a,b,c,N), {'x':x, 'y':y}, verbose=verbose, \
               dependencies=DepFN)  
  T2 = cache(f,(a,b,c,N), {'x':x, 'y':y}, verbose=verbose, \
               dependencies=DepFN)                     
                       
  if T1 == T2:
    logtestOK('Basic dependencies functionality')
  else:
    logtesterror('Dependencies do not work')

  # Test basic wildcard dependency
  #
  T3 = cache(f,(a,b,c,N), {'x':x, 'y':y}, verbose=verbose, \
               dependencies=DepFN_wildcard)                     
    
  if T1 == T3:
    logtestOK('Basic dependencies with wildcard functionality')
  else:
    logtesterror('Dependencies with wildcards do not work')


  # Test that changed timestamp in dependencies triggers recomputation
  
  # Modify dependency file
  Depfile = open(DepFN,'a')
  Depfile.write('You must cut down the mightiest tree in the forest with a Herring')
  Depfile.close()
  
  T3 = cache(f,(a,b,c,N), {'x':x, 'y':y}, verbose=verbose, \
               dependencies=DepFN, test = 1)                     
  
  if T3 is None:
    logtestOK('Changed dependencies recognised')
  else:
    logtesterror('Changed dependencies not recognised')    
  
  # Test recomputation when dependencies have changed
  #
  T3 = cache(f,(a,b,c,N), {'x':x, 'y':y}, verbose=verbose, \
               dependencies=DepFN)                       
  if T1 == T3:
    logtestOK('Recomputed value with changed dependencies')
  else:
    logtesterror('Recomputed value with changed dependencies failed')

  # Performance test (with statistics)
  # Don't really rely on this as it will depend on specific computer. 
  #

  set_option('savestat',1)

  N = 20*N   #Should be large on fast computers...
  tt = time.time()
  T1 = cache(f,(a,b,c,N), {'x':x, 'y':y}, verbose=verbose)
  t1 = time.time() - tt
  
  tt = time.time()
  T2 = cache(f,(a,b,c,N), {'x':x, 'y':y}, verbose=verbose)
  t2 = time.time() - tt
  
  if T1 == T2:
    if t1 > t2:
      logtestOK('Performance test: relative time saved = %s pct' \
              %str(round(old_div((t1-t2)*100,t1),2)))
  else:       
    logtesterror('Basic caching failed for new problem')
            
  # Test presence of statistics file
  #
  try: 
    DIRLIST = os.listdir(CD)
    SF = []
    for FN in DIRLIST:
      if string.find(FN,statsfile) >= 0:
        fid = open(CD+FN,'r')
        fid.close()
    logtestOK('Statistics files present') 
  except:
    logtestOK('Statistics files cannot be opened')          
      
  print_header_box('Show sample output of the caching function:')
  
  T2 = cache(f,(a,b,c,N), {'x':x, 'y':y}, verbose=0)
  T2 = cache(f,(a,b,c,N), {'x':x, 'y':y}, verbose=0)
  T2 = cache(f,(a,b,c,N), {'x':x, 'y':y}, verbose=1)
  
  print_header_box('Show sample output of cachestat():')
  if unix:
    cachestat()    
  else:
    try:
      import time
      t = time.strptime('2030','%Y')
      cachestat()
    except:  
      log.critical('cachestat() does not work here, because it relies on '
                   'time.strptime() which is unavailable in Windows')
      
  logtestOK('Caching self test completed')    
      
            
  # Test setoption (not yet implemented)
  #

  
#==============================================================================
# Auxiliary functions
#==============================================================================

# Import pickler
# cPickle is used by functions mysave, myload, and compare
#
#import cPickle  # 10 to 100 times faster than pickle
<<<<<<< HEAD
import pickle as pickler
=======
#import pickle as pickler
import dill as pickler
>>>>>>> 70de02ed
#pickler = cPickle 

# Local immutable constants
#
comp_level = 1              # Compression level for zlib.
                            # comp_level = 1 works well.
textwidth1 = 16             # Text width of key fields in report forms.
#textwidth2 = 132            # Maximal width of textual representation of
textwidth2 = 300            # Maximal width of textual representation of
                            # arguments.
textwidth3 = 16             # Initial width of separation lines. Is modified.
textwidth4 = 50             # Text width in logtestOK()
statsfile  = '.cache_stat'  # Basefilename for cached statistics.
                            # It will reside in the chosen cache directory.

file_types = ['Result',     # File name extension for cached function results.
              'Args',       # File name extension for stored function args.
              'Admin']      # File name extension for administrative info.

Reason_msg = ['OK',         # Verbose reasons for recomputation
              'No cached result', 
              'Dependencies have changed', 
              'Arguments have changed',
              'Bytecode has changed',
              'Recomputation was requested by caller',
              'Cached file was unreadable']              
              
# - - - - - - - - - - - - - - - - - - - - - - - - - - - - - - - - - - - - - - -

def CacheLookup(CD, FN, my_F, args, kwargs, deps, verbose, compression, 
                dependencies):
  """Determine whether cached result exists and return info.

  USAGE:
    (T, FN, Retrieved, reason, comptime, loadtime, compressed) = \  
    CacheLookup(CD, FN, my_F, args, kwargs, deps, verbose, compression, \
                dependencies)

  INPUT ARGUMENTS:
    CD --            Cache Directory
    FN --            Suggested cache file name
    my_F --          Callable object
    args --          Tuple of arguments
    kwargs --        Dictionary of keyword arguments    
    deps --          Dependencies time stamps
    verbose --       Flag text output
    compression --   Flag zlib compression
    dependencies --  Given list of dependencies
    
  OUTPUT ARGUMENTS:
    T --             Cached result if present otherwise None
    FN --            File name under which new results must be saved
    Retrieved --     True if a valid cached result was found
    reason --        0: OK (if Retrieved), 
                     1: No cached result, 
                     2: Dependencies have changed, 
                     3: Arguments have changed
                     4: Bytecode has changed
                     5: Recomputation was forced
                     6: Unreadable file
    comptime --      Number of seconds it took to computed cachged result
    loadtime --      Number of seconds it took to load cached result
    compressed --    Flag (0,1) if cached results were compressed or not 

  DESCRIPTION:
    Determine if cached result exists as follows:
    Load in saved arguments and bytecode stored under hashed filename.
    If they are identical to current arguments and bytecode and if dependencies
    have not changed their time stamp, then return cached result.

    Otherwise return filename under which new results should be cached.
    Hash collisions are handled recursively by calling CacheLookup again with a
    modified filename.
  """

  import time, string

  # Assess whether cached result exists - compressed or not.
  #
  if verbose:
    log.critical('Caching: looking for cached files %s_{%s,%s,%s}.z'
                 % (CD+FN, file_types[0], file_types[1], file_types[2]))
  (datafile,compressed0) = myopen(CD+FN+'_'+file_types[0],"rb",compression)
  (argsfile,compressed1) = myopen(CD+FN+'_'+file_types[1],"rb",compression)
  (admfile,compressed2) =  myopen(CD+FN+'_'+file_types[2],"rb",compression)

  if verbose is True and deps is not None:
    log.critical('Caching: Dependencies are %s' % list(deps.keys()))

  if not (argsfile and datafile and admfile) or \
     not (compressed0 == compressed1 and compressed0 == compressed2):
    # Cached result does not exist or files were compressed differently
    #
    # This will ensure that evaluation will take place unless all files are
    # present.

    reason = 1
    return(None,FN,None,reason,None,None,None) #Recompute using same filename

  compressed = compressed0  # Remember if compressed files were actually used
  datafile.close()

  # Retrieve arguments and adm. info
  #
  R, reason = myload(argsfile, compressed)  # The original arguments
  argsfile.close()
  
  if reason > 0:
      # Recompute using same filename   
      return(None, FN, None, reason, None, None, None)
  else:   
      (argsref, kwargsref) = R

  R, reason = myload(admfile, compressed)
  admfile.close()  

  if reason > 0:
    return(None,FN,None,reason,None,None,None) # Recompute using same filename 

  
  depsref  = R[0]  # Dependency statistics
  comptime = R[1]  # The computation time
  coderef  = R[2]  # The byte code
  funcname = R[3]  # The function name

  # Check if dependencies have changed
  #
  if dependencies and not compare(depsref, deps):
    if verbose:
      log.critical('Dependencies %s have changed - recomputing' % dependencies)

    # Don't use cached file - recompute
    reason = 2
    return(None, FN, None, reason, None, None, None)

  # Get bytecode from my_F
  #
  bytecode = get_bytecode(my_F)

  # Check if arguments or bytecode have changed
  if compare(argsref, args) and compare(kwargsref, kwargs) and \
     (not options['bytecode'] or compare(bytecode, coderef)):

    # Arguments and dependencies match. Get cached results
    T, loadtime, compressed, reason = load_from_cache(CD, FN, compressed)
    if reason > 0:
        # Recompute using same FN     
        return(None, FN, None, reason, None, None, None)

    Retrieved = 1
    reason = 0

    if verbose:
      msg4(funcname,args,kwargs,deps,comptime,loadtime,CD,FN,compressed)

      if loadtime >= comptime:
        log.critical('Caching did not yield any gain.')
        log.critical('Consider executing function %s without caching.'
                     % funcname)
  else:

    # Non matching arguments or bytecodes signify a hash-collision.
    # This is resolved by recursive search of cache filenames
    # until either a matching or an unused filename is found.
    #
    (T, FN, Retrieved, reason, comptime, loadtime, compressed) = \
        CacheLookup(CD, FN+'x', my_F, args, kwargs, deps, 
                    verbose, compression, dependencies)

    # The real reason is that args or bytecodes have changed.
    # Not that the recursive seach has found an unused filename
    if not Retrieved:
      if not compare(bytecode, coderef):
        reason = 4 # Bytecode has changed
      else:   
        reason = 3 # Arguments have changed 
        
  # PADARN NOTE 17/12/12: Adding a special case to handle the existence of a 
  # FitInterpolate object. C Structures are serialised so they can be pickled.
  #---------------------------------------------------------------------------
  from anuga.fit_interpolate.general_fit_interpolate import FitInterpolate
  
  # Setup for quad_tree extension
  #from anuga.utilities import compile
  #if compile.can_use_C_extension('quad_tree_ext.c'):
  #import quad_tree_ext
  #else:
  #    msg = "C implementation of quad tree extension not avaliable"
  #    raise Exception(msg)

  # Setup for sparse_matrix extension
  #from anuga.utilities import compile
  #if compile.can_use_C_extension('sparse_matrix_ext.c'):

  #else:
  #    msg = "C implementation of sparse_matrix extension not avaliable"
  #    raise Exception(msg)

  import anuga.utilities.sparse_matrix_ext as sparse_matrix_ext
  import anuga.utilities.quad_tree_ext as quad_tree_ext
  from anuga.geometry.aabb import AABB

  if isinstance(T, FitInterpolate):
    if hasattr(T,"D"):
        T.D=sparse_matrix_ext.deserialise_dok(T.D)
    if hasattr(T,"AtA"):
        T.AtA=sparse_matrix_ext.deserialise_dok(T.AtA)
    if hasattr(T,"root"):
        T.build_quad_tree(verbose=verbose)
  #---------------------------------------------------------------------------

  return((T, FN, Retrieved, reason, comptime, loadtime, compressed))

# -----------------------------------------------------------------------------

def clear_cache(CD, my_F=None, verbose=None):
  """Clear cache for my_F.

  USAGE:
     clear(CD, my_F, verbose)

  ARGUMENTS:
     CD --       Caching directory (required)
     my_F --     Function object (default: None)
     verbose --  Flag verbose output (default: None)

  DESCRIPTION:

    If my_F is None, clear everything,
    otherwise clear only files pertaining to my_F.
  """

  import os, re
   
  if CD[-1] != os.sep:
    CD = CD+os.sep
  
  if verbose is None:
    verbose = options['verbose']

  # FIXME: Windows version needs to be tested

  if my_F:
    funcname = get_funcname(my_F)
    if verbose:
      log.critical('Clearing %s' % CD+funcname+'*')

    file_names = os.listdir(CD)
    for file_name in file_names:
      #RE = re.search('^' + funcname,file_name)  #Inefficient
      #if RE:
      if file_name[:len(funcname)] == funcname:
        if unix:
          os.remove(CD+file_name)
        else:
          os.system('del '+CD+file_name)
          # FIXME: os.remove doesn't work under windows
  else:
    file_names = os.listdir(CD)
    if len(file_names) > 0:
      if verbose:
        log.critical('Remove the following files:')
        for file_name in file_names:
            log.critical('     ' + file_name)

        A = input('Delete (Y/N)[N] ?')
      else:
        A = 'Y' 
        
      if A == 'Y' or A == 'y':
        for file_name in file_names:
          if unix:
            os.remove(CD+file_name)
          else:
            os.system('del '+CD+file_name)
            # FIXME: os.remove doesn't work under windows 
          #exitcode=os.system('/bin/rm '+CD+'* 2> /dev/null')

# -----------------------------------------------------------------------------

def DeleteOldFiles(CD,verbose=None):
  """Remove expired files

  USAGE:
    DeleteOldFiles(CD,verbose=None)
  """

  if verbose is None:
    verbose = options['verbose']

  maxfiles = options['maxfiles']

  # FIXME: Windows version

  import os
  block = 1000  # How many files to delete per invokation
  Files = os.listdir(CD)
  numfiles = len(Files)
  if not unix: return  # FIXME: Windows case ?

  if numfiles > maxfiles:
    delfiles = numfiles-maxfiles+block
    if verbose:
      log.critical('Deleting %d expired files:' % delfiles)
      os.system('ls -lur '+CD+'* | head -' + repr(delfiles))            # List them
    os.system('ls -ur '+CD+'* | head -' + repr(delfiles) + ' | xargs /bin/rm')
                                                                  # Delete them
    # FIXME: Replace this with os.listdir and os.remove

# -----------------------------------------------------------------------------

def save_args_to_cache(CD, FN, args, kwargs, compression):
  """Save arguments to cache

  USAGE:
    save_args_to_cache(CD,FN,args,kwargs,compression)
  """

  import time, os, sys

  (argsfile, compressed) = myopen(CD+FN+'_'+file_types[1], 'wb', compression)
  if argsfile is None:
    msg = 'ERROR (caching): Could not open argsfile for writing: %s' %FN
    raise IOError(msg)

  mysave((args,kwargs),argsfile,compression)  # Save args and kwargs to cache
  argsfile.close()

  # Change access rights if possible
  #
  #if unix:
  #  try:
  #    exitcode=os.system('chmod 666 '+argsfile.name)
  #  except:
  #    pass
  #else:
  #  pass  # FIXME: Take care of access rights under Windows

  return

# -----------------------------------------------------------------------------

def save_results_to_cache(T, CD, FN, my_F, deps, comptime, funcname,
                          dependencies, compression):
  """Save computed results T and admin info to cache

  USAGE:
    save_results_to_cache(T, CD, FN, my_F, deps, comptime, funcname,
                          dependencies, compression)
  """

  import time, os, sys
  verbose = False

  # PADARN NOTE 17/12/12: Adding a special case to handle the existence of a 
  # FitInterpolate object. C Structures are serialised so they can be pickled.
  #---------------------------------------------------------------------------
  from anuga.fit_interpolate.general_fit_interpolate import FitInterpolate
  
  import anuga.utilities.quad_tree_ext as quad_tree_ext
  import anuga.utilities.sparse_matrix_ext as sparse_matrix_ext
  from anuga.geometry.aabb import AABB

  if isinstance(T, FitInterpolate):
    if hasattr(T,"D"):
        T.D=sparse_matrix_ext.serialise_dok(T.D)
    if hasattr(T,"AtA"):
        T.AtA=sparse_matrix_ext.serialise_dok(T.AtA)
    if hasattr(T,"root"):
        T.root.root=None


  #---------------------------------------------------------------------------

  (datafile, compressed1) = myopen(CD+FN+'_'+file_types[0],'wb',compression)
  (admfile, compressed2) = myopen(CD+FN+'_'+file_types[2],'wb',compression)

  if not datafile:
    if verbose:
        log.critical('ERROR: Could not open %s' % datafile.name)
    raise IOError

  if not admfile:
    if verbose:
        log.critical('ERROR: Could not open %s' % admfile.name)
    raise IOError

  t0 = time.time()

  mysave(T,datafile,compression)  # Save data to cache
  datafile.close()
  #savetime = round(time.time()-t0,2)
  savetime = time.time()-t0  

  bytecode = get_bytecode(my_F)  # Get bytecode from function object
  admtup = (deps, comptime, bytecode, funcname)  # Gather admin info

  mysave(admtup,admfile,compression)  # Save admin info to cache
  admfile.close()

  # Change access rights if possible
  #
  #if unix:
  #  try:
  #    exitcode=os.system('chmod 666 '+datafile.name)
  #    exitcode=os.system('chmod 666 '+admfile.name)
  #  except:
  #    pass
  #else:
  #  pass  # FIXME: Take care of access rights under Windows

  return(savetime)

# -----------------------------------------------------------------------------

def load_from_cache(CD, FN, compression):
  """Load previously cached data from file FN

  USAGE:
    load_from_cache(CD,FN,compression)
  """

  import time

  (datafile, compressed) = myopen(CD+FN+'_'+file_types[0],"rb",compression)
  t0 = time.time()
  T, reason = myload(datafile,compressed)

  loadtime = time.time()-t0
  datafile.close() 

  return T, loadtime, compressed, reason

# -----------------------------------------------------------------------------

def myopen(FN, mode, compression=True):
  """Open file FN using given mode

  USAGE:
    myopen(FN, mode, compression=True)

  ARGUMENTS:
    FN --           File name to be opened
    mode --         Open mode (as in open)
    compression --  Flag zlib compression

  DESCRIPTION:
     if compression
       Attempt first to open FN + '.z'
       If this fails try to open FN
     else do the opposite
     Return file handle plus info about whether it was compressed or not.
  """

  import string

  # Determine if file exists already (if writing was requested)
  # This info is only used to determine if access modes should be set
  #
  if 'w' in mode or 'a' in mode:
    try:
      file = open(FN+'.z','r')
      file.close()
      new_file = 0
    except:
      try:
        file = open(FN,'r') 
        file.close()
        new_file = 0
      except:
        new_file = 1
  else:
    new_file = 0 #Assume it exists if mode was not 'w'
  

  compressed = 0
  if compression:
    try:
      file = open(FN+'.z',mode)
      compressed = 1
    except:
      try:
        file = open(FN,mode)
      except:
        file = None
  else:
    try:
      file = open(FN,mode)
    except:
      try:
        file = open(FN+'.z',mode)
        compressed = 1
      except:
        file = None

  # Now set access rights if it is a new file
  #
  if file and new_file:
    if unix:
      exitcode=os.system('chmod 666 '+file.name)
    else:
      pass  # FIXME: Take care of access rights under Windows

  return(file, compressed)

# -----------------------------------------------------------------------------

def myload(file, compressed):
  """Load data from file

  USAGE:
    myload(file, compressed)
  """

  reason = 0
  try:
    if compressed:
      import zlib

      RsC = file.read()
      try:
        Rs  = zlib.decompress(RsC)
      except:
        #  File "./caching.py", line 1032, in load_from_cache
        #  T = myload(datafile,compressed)
        #  File "./caching.py", line 1124, in myload
        #  Rs  = zlib.decompress(RsC)
        #  zlib.error: Error -5 while decompressing data
        #raise Exception
        reason = 6  # Unreadable file
        return None, reason  
      
      
      del RsC  # Free up some space
      R = pickler.loads(Rs)
    else:
      try:
        R = pickler.load(file)
      #except EOFError, e:
      except:
        #Catch e.g., file with 0 length or corrupted
        reason = 6  # Unreadable file
        return None, reason
      
  except MemoryError:
    if options['verbose']:
      log.critical('ERROR: Out of memory while loading %s, aborting'
                   % file.name)

    # Raise the error again for now
    #
    raise MemoryError

  return R, reason

# -----------------------------------------------------------------------------

def mysave(T, file, compression):
  """Save data T to file

  USAGE:
    mysave(T, file, compression)

  """

  bin = options['bin']

  if compression:
    try:
      import zlib
    except:
      log.critical()
      log.critical('*** Could not find zlib ***')
      log.critical('*** Try to run caching with compression off ***')
      log.critical("*** caching.set_option('compression', 0) ***")
      raise Exception
      

    try:
      Ts  = pickler.dumps(T, bin)
    except MemoryError:
      msg = '****WARNING (caching.py): Could not pickle data for compression.'
      msg += ' Try using compression = False'
      raise MemoryError(msg)
    else:  
      # Compressed pickling      
      TsC = zlib.compress(Ts, comp_level)
      file.write(TsC)
  else:
      # Uncompressed pickling
      pickler.dump(T, file, bin)

      # FIXME: This may not work on Windoze network drives.
      # The error msg is IOError: [Errno 22] Invalid argument
      # Testing with small files was OK, though.
      # I think this is an OS problem.

      # Excerpt from http://www.ultraseek.com/support/faqs/4173.html
      
# The error is caused when there is a problem with server disk access (I/0). This happens at the OS level, and there is no controlling these errors through the Ultraseek application.
#
#Ultraseek contains an embedded Python interpreter. The exception "exceptions.IOError: [Errno 22] Invalid argument" is generated by the Python interpreter. The exception is thrown when a disk access operation fails due to an I/O-related reason.
#
#The following extract is taken from the site http://www.python.org:
#
#---------------------------------------------------------------------------------------------
#exception IOError
#Raised when an I/O operation (such as a print statement, the built-in open() function or a method of a file object) fails for an I/O-related reason, e.g., ``file not found'' or ``disk full''.
#This class is derived from EnvironmentError. See the discussion above for more information on exception instance attributes.
#---------------------------------------------------------------------------------------------
#
#The error code(s) that accompany exceptions are described at:
#http://www.python.org/dev/doc/devel//lib/module-errno.html
#
#You can view several postings on this error message by going to http://www.python.org, and typing the below into the search box:
#
#exceptions.IOError invalid argument Errno 22
        
      #try:
      #  pickler.dump(T,file,bin)
      #except IOError, e:
      #  print e
      #  msg = 'Could not store to %s, bin=%s' %(file, bin)
      #  raise Exception(msg)
      

# -----------------------------------------------------------------------------

    
def myhash(T, ids=None):
  """Compute hashed integer from a range of inputs.
  If T is not hashable being e.g. a tuple T, myhash will recursively 
  hash the values individually

  USAGE:
    myhash(T)

  ARGUMENTS:
    T -- Anything
  """

  
  # Replacing Python2: if type(T) in [TupleType, ListType, DictType, InstanceType]:
  if isinstance(T, (tuple, list, dict)) or type(T) is type:
      # Keep track of unique id's to protect against infinite recursion
      if ids is None: ids = []

      # Check if T has already been encountered
      i = id(T) 

      if i in ids:
          return 0 # T has been hashed already      
      else:
          ids.append(i)
    
    
  # Start hashing

  # On some architectures None, False and True gets different hash values
  if T is None:
      return(-1)
  if T is False:
      return(0)
  if T is True:
      return(1)

  # Get hash values for hashable entries
  if isinstance(T, (tuple, list)):
      #print('LIST or TUPLE', T)
      hvals = ''
      for t in T:
          h = myhash(t, ids)
          hvals += str(h)
          
      val = hash(hvals)
  elif isinstance(T, dict):
      #print('DICT')
      
<<<<<<< HEAD
      # FIXME(Ole): Need new way of doing this in Python 3.0
      I = list(T.items())
      I.sort()    
=======
      I = list(T.items())    
      if system_tools.major_version == 2:
          # Make dictionary ordering unique
          I.sort()
      else:
          # As of Python 3.7 they now are ordered: https://mail.python.org/pipermail/python-dev/2017-December/151283.html

          pass
>>>>>>> 70de02ed
      val = myhash(I, ids)
  elif isinstance(T, num.ndarray):
      #print('NUM')
      T = num.array(T) # Ensure array is contiguous

      # Use mean value for efficiency
      val = hash(num.average(T.flat))
  elif callable(T):
      #print('CALLABLE')

      I = myhash(T.__dict__, ids)                
      val = myhash(I, ids)      
  elif type(T) is type: #isinstance(T, object):  # This is instead of the old InstanceType:
  #elif isinstance(T, object):  # This is instead of the old InstanceType:
      #print('OBJECT', T, dir(T), type(T)) 
      # Use the attribute values 
      val = myhash(T.__dict__, ids)
  else:
      # This must be a simple Python type that should hash without problems
      #print('ALL', T, type(T))
      val = hash(str(T))


  #print(ids, val)
  return(val)



def compare(A, B, ids=None):
    """Safe comparison of general objects

    USAGE:
      compare(A,B)

    DESCRIPTION:
      Return 1 if A and B they are identical, 0 otherwise
    """

    # Keep track of unique id's to protect against infinite recursion
    if ids is None: ids = {}

    # Check if T has already been encountered
    iA = id(A) 
    iB = id(B)     
    
    if (iA, iB) in ids:
        # A and B have been compared already
        return ids[(iA, iB)]
    else:
        ids[(iA, iB)] = True
    
    
    # Check if arguments are of same type
    if type(A) != type(B):
        return False
        
  
    # Compare recursively based on argument type
    if isinstance(A, (tuple, list)):
        N = len(A)
        if len(B) != N: 
            identical = False
        else:
            identical = True
            for i in range(N):
                if not compare(A[i], B[i], ids): 
                    identical = False; break
                    
    elif isinstance(A, dict):
        if len(A) != len(B):
            identical = False
        else:
            # Dictionaries are now ordered as of Python 3.7
            # Make dictionary ordering unique 
<<<<<<< HEAD
            a = list(A.items()); a.sort()    
            b = list(B.items()); b.sort()
=======
            #a = list(A.items()); a.sort()    
            #b = list(B.items()); b.sort()
>>>>>>> 70de02ed
            
            identical = compare(A, B, ids)
            
    elif isinstance(A, num.ndarray):
        # Use element by element comparison
        identical = num.alltrue(A==B)

    #elif type(A) == types.InstanceType:
    elif type(A) is type:
        # Take care of special case where elements are instances            
        # Base comparison on attributes
        identical = compare(A.__dict__, 
                            B.__dict__, 
                            ids)
    else:       
        # Fall back to general code
        try:
            identical = (A == B)
        except:
            import pickle
            # Use pickle to compare data
            # The native pickler must be used
            # since the faster cPickle does not 
            # guarantee a unique translation
            # FIXME (Ole): Try to fall back on the dill pickler
            try:
                identical = (pickle.dumps(A,0) == pickle.dumps(B,0))
            except:
                identical = False

    # Record result of comparison and return            
    ids[(iA, iB)] = identical
    
    return(identical)

    
# -----------------------------------------------------------------------------

def nospace(s):
  """Replace spaces in string s with underscores

  USAGE:
    nospace(s)

  ARGUMENTS:
    s -- string
  """

  import string

  newstr = ''
  for i in range(len(s)):
    if s[i] == ' ':
      newstr = newstr+'_'
    else:
      newstr = newstr+s[i]

  return(newstr)

# -----------------------------------------------------------------------------

def get_funcname(my_F):
  """Retrieve name of function object func (depending on its type)

  USAGE:
    get_funcname(my_F)
  """

  import string

  if type(my_F) == types.FunctionType:
    funcname = my_F.__name__
  elif type(my_F) == types.BuiltinFunctionType:
    funcname = my_F.__name__
  else:
    if system_tools.major_version == 3:
      tab = str.maketrans("<>'","   ")
      tmp = str.translate(repr(my_F), tab)
      tmp = str.split(tmp)
    elif system_tools.major_version == 2:
      tab = string.maketrans("<>'","   ")
      tmp = string.translate(repr(my_F), tab)
      tmp = string.split(tmp)
    else:
      raise Exception('Unsupported version: %' % system_tools.version)
      
    funcname = ' '.join(tmp)
    
    # Truncate memory address as in
    # class __main__.Dummy at 0x00A915D0
    index = funcname.find('at 0x')
    if index >= 0:
      funcname = funcname[:index+5] # Keep info that there is an address 

  funcname = nospace(funcname)
  return(funcname)

# -----------------------------------------------------------------------------

def get_bytecode(my_F):
    """ Get bytecode and associated values from function object.

    It is assumed that my_F is callable and there either 
    a function
    a class
    a method
    a callable object
    or a builtin function

<<<<<<< HEAD
  if type(my_F) == types.FunctionType:
    return get_func_code_details(my_F)
  elif type(my_F) == types.MethodType:
    return get_func_code_details(my_F.__func__)
  elif type(my_F) == types.InstanceType:    
    if hasattr(my_F, '__call__'):
      # Get bytecode from __call__ method
      bytecode = get_func_code_details(my_F.__call__.__func__)
      
      # Add hash value of object to detect attribute changes
      return bytecode + (myhash(my_F),) 
    else:
      msg = 'Instance %s was passed into caching in the role of a function ' % str(my_F)
      msg = ' but it was not callable.'
      raise Exception(msg)
  elif type(my_F) in [types.BuiltinFunctionType, types.BuiltinMethodType]:      
    # Built-in functions are assumed not to change  
    return None, 0, 0, 0
  elif isinstance(my_F, object):
      # Get bytecode from __init__ method
      bytecode = get_func_code_details(my_F.__init__.__func__)    
      return bytecode      
  else:
    msg = 'Unknown function type: %s' % type(my_F)
    raise Exception(msg)
=======
    USAGE:
      get_bytecode(my_F)
    """
>>>>>>> 70de02ed

    if type(my_F) == types.FunctionType:
        # Function
        return get_func_code_details(my_F)
    elif type(my_F) == types.MethodType:
        # Method
        return get_func_code_details(my_F.__func__)
    elif type(my_F) in [types.BuiltinFunctionType, types.BuiltinMethodType]:      
        # Built-in functions are assumed not to change  
        return None, 0, 0, 0
    elif inspect.isclass(my_F):
        return get_func_code_details(my_F.__init__)
    elif hasattr(my_F, '__call__'):
        bytecode = get_func_code_details(my_F.__call__.__func__)
       
        # Add hash value of object to detect attribute changes
        return bytecode + (myhash(my_F),) 
    else:
        msg = 'Unknown function type: %s' % type(my_F)
        raise Exception(msg)          

    
  
def get_func_code_details(my_F):
  """Extract co_code, co_consts, co_argcount, func_defaults
  """
  
  bytecode = my_F.__code__.co_code
  consts = my_F.__code__.co_consts
  argcount = my_F.__code__.co_argcount    
  defaults = my_F.__defaults__       
<<<<<<< HEAD
  
=======

>>>>>>> 70de02ed
  return bytecode, consts, argcount, defaults  

# -----------------------------------------------------------------------------

def get_depstats(dependencies):
  """ Build dictionary of dependency files and their size, mod. time and ctime.

  USAGE:
    get_depstats(dependencies):
  """

  d = {}
  if dependencies:

    #Expand any wildcards
    import glob
    expanded_dependencies = []
    for FN in dependencies:
      expanded_FN = glob.glob(FN)

      if expanded_FN == []:
        errmsg = 'ERROR (caching.py): Dependency '+FN+' does not exist.'
        raise Exception(errmsg)

      expanded_dependencies += expanded_FN

    
    for FN in expanded_dependencies:
      if not isinstance(FN, basestring):
        errmsg = 'ERROR (caching.py): Dependency must be a string.\n'
        errmsg += '                   Dependency given: %s' %FN
        raise Exception(errmsg)
      if not os.access(FN,os.F_OK):
        errmsg = 'ERROR (caching.py): Dependency '+FN+' does not exist.'
        raise Exception(errmsg)
      (size,atime,mtime,ctime) = filestat(FN)

      # We don't use atime because that would cause recomputation every time.
      # We don't use ctime because that is irrelevant and confusing for users.
      d.update({FN : (size,mtime)})

  return(d)

# -----------------------------------------------------------------------------

def filestat(FN):
  """A safe wrapper using os.stat to get basic file statistics
     The built-in os.stat breaks down if file sizes are too large (> 2GB ?)

  USAGE:
    filestat(FN)

  DESCRIPTION:
     Must compile Python with
     CFLAGS="`getconf LFS_CFLAGS`" OPT="-g -O2 $CFLAGS" \
              configure
     as given in section 8.1.1 Large File Support in the Libray Reference
  """

  import os, time

  try:
    stats = os.stat(FN)
    size  = stats[6]
    atime = stats[7]
    mtime = stats[8]
    ctime = stats[9]
  except:

    # Hack to get the results anyway (works only on Unix at the moment)
    #
    log.critical('Hack to get os.stat when files are too large')

    if unix:
      tmp = '/tmp/cach.tmp.'+repr(time.time())+repr(os.getpid())
      # Unique filename, FIXME: Use random number

      # Get size and access time (atime)
      #
      exitcode=os.system('ls -l --full-time --time=atime '+FN+' > '+tmp)
      (size,atime) = get_lsline(tmp)

      # Get size and modification time (mtime)
      #
      exitcode=os.system('ls -l --full-time '+FN+' > '+tmp)
      (size,mtime) = get_lsline(tmp)

      # Get size and ctime
      #
      exitcode=os.system('ls -l --full-time --time=ctime '+FN+' > '+tmp)
      (size,ctime) = get_lsline(tmp)

      try:
        exitcode=os.system('rm '+tmp)
        # FIXME: Gives error if file doesn't exist
      except:
        pass
    else:
      pass
      raise Exception  # FIXME: Windows case

  return(int(size),atime,mtime,ctime)

# -----------------------------------------------------------------------------

def get_lsline(FN):
  """get size and time for filename

  USAGE:
    get_lsline(file_name)

  DESCRIPTION:
    Read in one line 'ls -la' item from file (generated by filestat) and 
    convert time to seconds since epoch. Return file size and time.
  """

  import string, time

  f = open(FN,'r')
  info = f.read()
  info = string.split(info)

  size = info[4]
  week = info[5]
  mon  = info[6]
  day  = info[7]
  hour = info[8]
  year = info[9]

  str = week+' '+mon+' '+day+' '+hour+' '+year
  timetup = time.strptime(str)
  t = time.mktime(timetup)
  return(size, t)

# -----------------------------------------------------------------------------

def checkdir(CD, verbose=None, warn=False):
  """Check or create caching directory

  USAGE:
    checkdir(CD,verbose):

  ARGUMENTS:
    CD -- Directory
    verbose -- Flag verbose output (default: None)

  DESCRIPTION:
    If CD does not exist it will be created if possible
  """

  import os
  import os.path

  if CD[-1] != os.sep: 
    CD = CD + os.sep  # Add separator for directories

  CD = os.path.expanduser(CD) # Expand ~ or ~user in pathname
  if not (os.access(CD,os.R_OK and os.W_OK) or CD == ''):
    try:
      exitcode=os.mkdir(CD)

      # Change access rights if possible
      #
      if unix:
        exitcode=os.system('chmod 777 '+CD)
      else:
        pass  # FIXME: What about acces rights under Windows?
      if verbose: log.critical('MESSAGE: Directory %s created.' % CD)
    except:
      if warn is True:
        log.critical('WARNING: Directory %s could not be created.' % CD)
      if unix:
        CD = '/tmp/'
      else:
        CD = 'C:'  
      if warn is True:
        log.critical('Using directory %s instead' % CD)

  return(CD)

checkdir(cachedir, warn=True)

#==============================================================================
# Statistics
#==============================================================================

def addstatsline(CD, funcname, FN, Retrieved, reason, comptime, loadtime,
                 compression):
  """Add stats entry

  USAGE:
    addstatsline(CD,funcname,FN,Retrieved,reason,comptime,loadtime,compression)

  DESCRIPTION:
    Make one entry in the stats file about one cache hit recording time saved
    and other statistics. The data are used by the function cachestat.
  """

  import os, time

  try:
    TimeTuple = time.localtime(time.time())
    extension = time.strftime('%b%Y',TimeTuple)
    SFN = CD+statsfile+'.'+extension
    #statfile = open(SFN,'a')
    (statfile, dummy) = myopen(SFN,'a',compression=0)

    # Change access rights if possible
    #
    #if unix:
    #  try:
    #    exitcode=os.system('chmod 666 '+SFN)
    #  except:
    #    pass
  except:
    log.critical('Warning: Stat file could not be opened')

  try:
    if 'USER' in os.environ:
      user = os.environ['USER']
    else:
      user = 'Nobody'

    date = time.asctime(TimeTuple)

    if Retrieved:
      hit = '1'
    else:
      hit = '0'

    # Get size of result file
    #    
    if compression:
      stats = os.stat(CD+FN+'_'+file_types[0]+'.z')
    else:
      stats = os.stat(CD+FN+'_'+file_types[0])
  
    if stats: 
      size = stats[6]
    else:
      size = -1  # Error condition, but don't crash. This is just statistics  

    # Build entry
    #  
    entry = date             + ',' +\
            user             + ',' +\
            FN               + ',' +\
            str(int(size))   + ',' +\
            str(compression) + ',' +\
            hit              + ',' +\
            str(reason)      + ',' +\
            str(round(comptime,4)) + ',' +\
            str(round(loadtime,4)) +\
            CR
            
    statfile.write(entry)
    statfile.close()
  except:
    log.critical('Warning: Writing of stat file failed')

# -----------------------------------------------------------------------------

# FIXME: should take cachedir as an optional arg
#
def __cachestat(sortidx=4, period=-1, showuser=None, cachedir=None):
  """  List caching statistics.

  USAGE:
    __cachestat(sortidx=4,period=-1,showuser=None,cachedir=None):

      Generate statistics of caching efficiency.
      The parameter sortidx determines by what field lists are sorted.
      If the optional keyword period is set to -1,
      all available caching history is used.
      If it is 0 only the current month is used.
      Future versions will include more than one month....
      OMN 20/8/2000
  """

  import os
  import os.path
  from string import split, rstrip, find
  from time import strptime, localtime, strftime, mktime, ctime

  # sortidx = 4    # Index into Fields[1:]. What to sort by.

  Fields = ['Name', 'Hits', 'Exec(s)', \
            'Cache(s)', 'Saved(s)', 'Gain(%)', 'Size']
  Widths = [25,7,9,9,9,9,13]
  #Types = ['s','d','d','d','d','.2f','d']
  Types = ['s','d','.2f','.2f','.2f','.2f','d']  

  Dictnames = ['Function', 'User']

  if not cachedir:
    cachedir = checkdir(options['cachedir'])

  SD = os.path.expanduser(cachedir)  # Expand ~ or ~user in pathname

  if period == -1:  # Take all available stats
    SFILENAME = statsfile
  else:  # Only stats from current month  
       # MAKE THIS MORE GENERAL SO period > 0 counts several months backwards!
    TimeTuple = localtime(time())
    extension = strftime('%b%Y',TimeTuple)
    SFILENAME = statsfile+'.'+extension

  DIRLIST = os.listdir(SD)
  SF = []
  for FN in DIRLIST:
    if find(FN,SFILENAME) >= 0:
      SF.append(FN)

  blocksize = 15000000
  total_read = 0
  total_hits = 0
  total_discarded = 0
  firstday = mktime(strptime('2030','%Y'))
             # FIXME: strptime don't exist in WINDOWS ?
  lastday = 0

  FuncDict = {}
  UserDict = {}
  for FN in SF:
    input = open(SD+FN,'r')
    log.critical('Reading file %s' % SD+FN)

    while True:
      A = input.readlines(blocksize)
      if len(A) == 0: break
      total_read = total_read + len(A)
      for record in A:
        record = tuple(split(rstrip(record),','))

        if len(record) == 9:
          timestamp = record[0]
        
          try:
            t = mktime(strptime(timestamp))
          except:
            total_discarded = total_discarded + 1         
            continue    
             
          if t > lastday:
            lastday = t
          if t < firstday:
            firstday = t

          user     = record[1]
          my_F     = record[2]

          # Strip hash-stamp off 
          #
          i = find(my_F,'[')
          my_F = my_F[:i]

          size        = float(record[3])

          # Compression kepword can be Boolean
          if record[4] in ['True', '1']:
            compression = 1
          elif record[4] in ['False', '0']:  
            compression = 0
          else:
            log.critical('Unknown value of compression %s' % str(record[4]))
            log.critical(str(record))
            total_discarded = total_discarded + 1            
            continue

          #compression = int(record[4]) # Can be Boolean
          hit         = int(record[5])
          reason      = int(record[6])   # Not used here    
          cputime     = float(record[7])
          loadtime    = float(record[8])

          if hit:
            total_hits = total_hits + 1
            saving = cputime-loadtime

            if cputime != 0:
              rel_saving = round(old_div(100.0*saving,cputime),2)
            else:
              #rel_saving = round(1.0*saving,2)
              rel_saving = 100.0 - round(1.0*saving,2)  # A bit of a hack

            info = [1,cputime,loadtime,saving,rel_saving,size]

            UpdateDict(UserDict,user,info)
            UpdateDict(FuncDict,my_F,info)
          else:
            pass #Stats on recomputations and their reasons could go in here
              
        else:
          total_discarded = total_discarded + 1

    input.close()

  # Compute averages of all sums and write list
  #

  if total_read == 0:
    printline(Widths,'=')
    log.critical('CACHING STATISTICS: No valid records read')
    printline(Widths,'=')
    return

  log.critical()
  printline(Widths,'=')
  log.critical('CACHING STATISTICS: '+ctime(firstday)+' to '+ctime(lastday))
  printline(Widths,'=')
  log.critical('  Total number of valid records %d' % total_read)
  log.critical('  Total number of discarded records %d' % total_discarded)
  log.critical('  Total number of hits %d' % total_hits)
  log.critical()

  log.critical('  Fields %s are averaged over number of hits' % Fields[2:])
  log.critical('  Time is measured in seconds and size in bytes')
  log.critical('  Tables are sorted by %s' % Fields[1:][sortidx])

  if showuser:
    Dictionaries = [FuncDict, UserDict]
  else:
    Dictionaries = [FuncDict]

  i = 0
  for Dict in Dictionaries:
    for key in list(Dict.keys()):
      rec = Dict[key]
      for n in range(len(rec)):
        if n > 0:
          rec[n] = round(old_div(1.0*rec[n],rec[0]),2)
      Dict[key] = rec

    # Sort and output
    #
    keylist = SortDict(Dict,sortidx)

    # Write Header
    #
    log.critical()
    printline(Widths,'-')
    n = 0
    for s in Fields:
      if s == Fields[0]:  # Left justify
        s = Dictnames[i] + ' ' + s; i=i+1
        #exec "print '%-" + str(Widths[n]) + "s'%s,"; n=n+1
        log.critical('%-*s' % (Widths[n], s))
        n += 1
      else:
        #exec "print '%" + str(Widths[n]) + "s'%s,"; n=n+1
        log.critical('%*s' % (Widths[n], s))
        n += 1
    log.critical()
    printline(Widths,'-')

    # Output Values
    #
    for key in keylist:
      rec = Dict[key]
      n = 0
      if len(key) > Widths[n]: key = key[:Widths[n]-3] + '...'
      #exec "print '%-" + str(Widths[n]) + Types[n]+"'%key,";n=n+1
      log.critical('%-*s' % (Widths[n], str(key)))
      n += 1
      for val in rec:
        #exec "print '%" + str(Widths[n]) + Types[n]+"'%val,"; n=n+1
        log.critical('%*s' % (Widths[n], str(key)))
        n += 1
      log.critical()
    log.critical()

#==============================================================================
# Auxiliary stats functions
#==============================================================================

def UpdateDict(Dict, key, info):
  """Update dictionary by adding new values to existing.

  USAGE:
    UpdateDict(Dict,key,info)
  """

  if key in Dict:
    dinfo = Dict[key]
    for n in range(len(dinfo)):
      dinfo[n] = info[n] + dinfo[n]
  else:
    dinfo = info[:]  # Make a copy of info list

  Dict[key] = dinfo
  return Dict

# -----------------------------------------------------------------------------

def SortDict(Dict, sortidx=0):
  """Sort dictionary

  USAGE:
    SortDict(Dict,sortidx):

  DESCRIPTION:
    Sort dictionary of lists according field number 'sortidx'
  """

  sortlist  = []
  keylist = list(Dict.keys())
  for key in keylist:
    rec = Dict[key]
    if not isinstance(rec, (list, tuple)):
      rec = [rec]

    if sortidx > len(rec)-1:
      msg = 'ERROR: Sorting index too large, sortidx = %s' % str(sortidx)
      raise IndexError(msg)

    val = rec[sortidx]
    sortlist.append(val)

  A = list(zip(sortlist,keylist))
  A.sort()
  keylist = [x[1] for x in A]  # keylist sorted by sortidx

  return(keylist)

# -----------------------------------------------------------------------------

def printline(Widths,char):
  """Print textline in fixed field.

  USAGE:
    printline(Widths,char)
  """

  s = ''
  for n in range(len(Widths)):
    s = s+Widths[n]*char
    if n > 0:
      s = s+char

  log.critical(s)

#==============================================================================
# Messages
#==============================================================================

def msg1(funcname, args, kwargs, reason):
  """Message 1

  USAGE:
    msg1(funcname, args, kwargs, reason):
  """

  import string

  print_header_box('Evaluating function %s' %funcname)
  
  msg7(args, kwargs)
  msg8(reason)  
  
  print_footer()
  
# -----------------------------------------------------------------------------

def msg2(funcname, args, kwargs, comptime, reason):
  """Message 2

  USAGE:
    msg2(funcname, args, kwargs, comptime, reason)
  """

  import string

  #try:
  #  R = Reason_msg[reason]
  #except:
  #  R = 'Unknown reason'  
  
  #print_header_box('Caching statistics (storing) - %s' %R)
  print_header_box('Caching statistics (storing)')  
  
  msg6(funcname,args,kwargs)
  msg8(reason)

  log.critical(str.ljust('| CPU time:', textwidth1) +
               str(round(comptime,2)) + ' seconds')

# -----------------------------------------------------------------------------

def msg3(savetime, CD, FN, deps, compression):
  """Message 3

  USAGE:
    msg3(savetime, CD, FN, deps, compression)
  """

  import string
  log.critical(str.ljust('| Loading time:', textwidth1) + 
               str(round(savetime,2)) + ' seconds (estimated)')
  msg5(CD,FN,deps,compression)

# -----------------------------------------------------------------------------

def msg4(funcname, args, kwargs, deps, comptime, loadtime, CD, FN, compression):
  """Message 4

  USAGE:
    msg4(funcname, args, kwargs, deps, comptime, loadtime, CD, FN, compression)
  """

  import string

  print_header_box('Caching statistics (retrieving)')
  
  msg6(funcname,args,kwargs)
  log.critical(str.ljust('| CPU time:', textwidth1) +
               str(round(comptime,2)) + ' seconds')
  log.critical(str.ljust('| Loading time:', textwidth1) +
               str(round(loadtime,2)) + ' seconds')
  log.critical(str.ljust('| Time saved:', textwidth1) +
               str(round(comptime-loadtime,2)) + ' seconds')
  msg5(CD,FN,deps,compression)

# -----------------------------------------------------------------------------

def msg5(CD, FN, deps, compression):
  """Message 5

  USAGE:
    msg5(CD, FN, deps, compression)

  DESCRIPTION:
   Print dependency stats. Used by msg3 and msg4
  """

  import os, time, string

  log.critical('|')
  log.critical(str.ljust('| Caching dir: ', textwidth1) + CD)

  if compression:
    suffix = '.z'
    bytetext = 'bytes, compressed'
  else:
    suffix = ''
    bytetext = 'bytes'

  for file_type in file_types:
    file_name = FN + '_' + file_type + suffix
    stats = os.stat(CD+file_name)
    log.critical(str.ljust('| ' + file_type + ' file: ', textwidth1) +
                 file_name + '('+ str(stats[6]) + ' ' + bytetext + ')')

  log.critical('|')
  if len(deps) > 0:
    log.critical('| Dependencies:  ')
    dependencies  = list(deps.keys())
    dlist = []; maxd = 0
    tlist = []; maxt = 0
    slist = []; maxs = 0
    for d in dependencies:
      stats = deps[d]
      t = time.ctime(stats[1])
      s = str(stats[0])
      #if s[-1] == 'L':
      #  s = s[:-1]  # Strip rightmost 'long integer' L off. 
      #              # FIXME: Unnecessary in versions later than 1.5.2

      if len(d) > maxd: maxd = len(d)
      if len(t) > maxt: maxt = len(t)
      if len(s) > maxs: maxs = len(s)
      dlist.append(d)
      tlist.append(t)
      slist.append(s)

    for n in range(len(dlist)):
      d = str.ljust(dlist[n]+':', maxd+1)
      t = str.ljust(tlist[n], maxt)
      s = str.rjust(slist[n], maxs)

      log.critical('| %s %s %s bytes' % (d, t, s))
  else:
    log.critical('| No dependencies')
  print_footer()

# -----------------------------------------------------------------------------

def msg6(funcname, args, kwargs):
  """Message 6

  USAGE:
    msg6(funcname, args, kwargs)
  """

  import string
  log.critical(str.ljust('| Function:', textwidth1) + funcname)

  msg7(args, kwargs)
  
# -----------------------------------------------------------------------------    

def msg7(args, kwargs):
  """Message 7
  
  USAGE:
    msg7(args, kwargs):
  """
  
  import string
  
  args_present = 0  
  if args:
    if len(args) == 1:
      log.critical(str.ljust('| Argument:', textwidth1) +
                   mkargstr(args[0], textwidth2))
    else:
      log.critical(str.ljust('| Arguments:', textwidth1) +
                   mkargstr(args, textwidth2))
    args_present = 1
            
  if kwargs:
    if len(kwargs) == 1:
      log.critical(str.ljust('| Keyword Arg:', textwidth1) +
                   mkargstr(kwargs, textwidth2))
    else:
      log.critical(str.ljust('| Keyword Args:', textwidth1) +
                   mkargstr(kwargs, textwidth2))
    args_present = 1

  if not args_present:                
    log.critical('| No arguments')    # Default if no args or kwargs present

# -----------------------------------------------------------------------------

def msg8(reason):
  """Message 8
  
  USAGE:
    msg8(reason):
  """
  
  import string
    
  try:
    R = Reason_msg[reason]
  except:
    R = 'Unknown'  
  
  log.critical(str.ljust('| Reason:', textwidth1) + R)
    
# -----------------------------------------------------------------------------

def print_header_box(line):
  """Print line in a nice box.
  
  USAGE:
    print_header_box(line)

  """
  global textwidth3

  import time

  time_stamp = time.ctime(time.time())
  line = time_stamp + '. ' + line
    
  N = len(line) + 1
  s = '+' + '-'*N + CR

  log.critical(s + '| ' + line + CR + s)

  textwidth3 = N

# -----------------------------------------------------------------------------
    
def print_footer():
  """Print line same width as that of print_header_box.
  """
  
  N = textwidth3
  s = '+' + '-'*N + CR    
      
  log.critical(s)
      
# -----------------------------------------------------------------------------

def mkargstr(args, textwidth, argstr = '', level=0):
  """ Generate a string containing first textwidth characters of arguments.

  USAGE:
    mkargstr(args, textwidth, argstr = '', level=0)

  DESCRIPTION:
    Exactly the same as str(args) possibly followed by truncation,
    but faster if args is huge.
  """

  if level > 10:
      # Protect against circular structures
      return '...'
  
  WasTruncated = 0

  if not isinstance(args, (tuple, list, dict)):
    if isinstance(args, basestring):
      argstr = argstr + "'"+str(args)+"'"
    else:
      # Truncate large numeric arrays before using str()
      if isinstance(args, num.ndarray):
#        if len(args.flat) > textwidth:  
#        Changed by Duncan and Nick 21/2/07 .flat has problems with 
#        non-contigous arrays and ravel is equal to .flat except it 
#        can work with non-contiguous  arrays
        if len(num.ravel(args)) > textwidth:
          args = 'Array: ' + str(args.shape)

      argstr = argstr + str(args)
  else:
    if isinstance(args, dict):
      argstr = argstr + "{"
      for key in list(args.keys()):
        argstr = argstr + mkargstr(key, textwidth, level=level+1) + ": " + \
                 mkargstr(args[key], textwidth, level=level+1) + ", "
        if len(argstr) > textwidth:
          WasTruncated = 1
          break
      argstr = argstr[:-2]  # Strip off trailing comma      
      argstr = argstr + "}"

    else:
      if isinstance(args, tuple):
        lc = '('
        rc = ')'
      else:
        lc = '['
        rc = ']'
      argstr = argstr + lc
      for arg in args:
        argstr = argstr + mkargstr(arg, textwidth, level=level+1) + ', '
        if len(argstr) > textwidth:
          WasTruncated = 1
          break

      # Strip off trailing comma and space unless singleton tuple
      #
      if isinstance(args, tuple) and len(args) == 1:
        argstr = argstr[:-1]    
      else:
        argstr = argstr[:-2]
      argstr = argstr + rc

  if len(argstr) > textwidth:
    WasTruncated = 1

  if WasTruncated:
    argstr = argstr[:textwidth]+'...'
  return(argstr)

# -----------------------------------------------------------------------------

def logtestOK(msg):
  """Print OK msg if test is OK.
  
  USAGE
    logtestOK(message)
  """

  import string
    
  log.critical(str.ljust(msg, textwidth4) + ' - OK' )
  
  #raise StandardError
  
# -----------------------------------------------------------------------------

def logtesterror(msg):
  """Print error if test fails.
  
  USAGE
    logtesterror(message)
  """
  
  log.critical('ERROR (caching.test): %s' % msg)
  log.critical('Please send this code example and output to ')
  log.critical('Ole.Nielsen@anu.edu.au')
  log.critical()
  log.critical()
  
  raise Exception

#-------------------------------------------------------------
if __name__ == "__main__":
  pass<|MERGE_RESOLUTION|>--- conflicted
+++ resolved
@@ -341,10 +341,6 @@
   funcname = get_funcname(my_F)
 
   # Create cache filename
-<<<<<<< HEAD
-  FN = funcname+'['+repr(arghash)+']'  # The symbol '(' does not work under unix
-
-=======
   FN = funcname+'_'+str(arghash)  
   #print()
   #print('FN', FN)
@@ -352,7 +348,6 @@
   #print('arghash', arghash)  
   #print()
   
->>>>>>> 70de02ed
   if return_filename:
     return(FN)
 
@@ -790,12 +785,8 @@
 # cPickle is used by functions mysave, myload, and compare
 #
 #import cPickle  # 10 to 100 times faster than pickle
-<<<<<<< HEAD
-import pickle as pickler
-=======
 #import pickle as pickler
 import dill as pickler
->>>>>>> 70de02ed
 #pickler = cPickle 
 
 # Local immutable constants
@@ -1474,11 +1465,6 @@
   elif isinstance(T, dict):
       #print('DICT')
       
-<<<<<<< HEAD
-      # FIXME(Ole): Need new way of doing this in Python 3.0
-      I = list(T.items())
-      I.sort()    
-=======
       I = list(T.items())    
       if system_tools.major_version == 2:
           # Make dictionary ordering unique
@@ -1487,7 +1473,6 @@
           # As of Python 3.7 they now are ordered: https://mail.python.org/pipermail/python-dev/2017-December/151283.html
 
           pass
->>>>>>> 70de02ed
       val = myhash(I, ids)
   elif isinstance(T, num.ndarray):
       #print('NUM')
@@ -1562,13 +1547,8 @@
         else:
             # Dictionaries are now ordered as of Python 3.7
             # Make dictionary ordering unique 
-<<<<<<< HEAD
-            a = list(A.items()); a.sort()    
-            b = list(B.items()); b.sort()
-=======
             #a = list(A.items()); a.sort()    
             #b = list(B.items()); b.sort()
->>>>>>> 70de02ed
             
             identical = compare(A, B, ids)
             
@@ -1678,37 +1658,9 @@
     a callable object
     or a builtin function
 
-<<<<<<< HEAD
-  if type(my_F) == types.FunctionType:
-    return get_func_code_details(my_F)
-  elif type(my_F) == types.MethodType:
-    return get_func_code_details(my_F.__func__)
-  elif type(my_F) == types.InstanceType:    
-    if hasattr(my_F, '__call__'):
-      # Get bytecode from __call__ method
-      bytecode = get_func_code_details(my_F.__call__.__func__)
-      
-      # Add hash value of object to detect attribute changes
-      return bytecode + (myhash(my_F),) 
-    else:
-      msg = 'Instance %s was passed into caching in the role of a function ' % str(my_F)
-      msg = ' but it was not callable.'
-      raise Exception(msg)
-  elif type(my_F) in [types.BuiltinFunctionType, types.BuiltinMethodType]:      
-    # Built-in functions are assumed not to change  
-    return None, 0, 0, 0
-  elif isinstance(my_F, object):
-      # Get bytecode from __init__ method
-      bytecode = get_func_code_details(my_F.__init__.__func__)    
-      return bytecode      
-  else:
-    msg = 'Unknown function type: %s' % type(my_F)
-    raise Exception(msg)
-=======
     USAGE:
       get_bytecode(my_F)
     """
->>>>>>> 70de02ed
 
     if type(my_F) == types.FunctionType:
         # Function
@@ -1740,11 +1692,7 @@
   consts = my_F.__code__.co_consts
   argcount = my_F.__code__.co_argcount    
   defaults = my_F.__defaults__       
-<<<<<<< HEAD
-  
-=======
-
->>>>>>> 70de02ed
+
   return bytecode, consts, argcount, defaults  
 
 # -----------------------------------------------------------------------------
