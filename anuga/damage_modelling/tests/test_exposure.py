<<<<<<< HEAD
from past.builtins import cmp
=======

>>>>>>> 70de02ed
from builtins import zip
from builtins import str
import csv
import unittest, os
import tempfile
import numpy as num
import sys


from anuga.damage_modelling.exposure import Exposure

from anuga.anuga_exceptions import TitleValueError, \
                                    DataMissingValuesError

class Test_Exposure(unittest.TestCase):
    def test_exposure_csv_loading(self):
        file_name = tempfile.mktemp(".csv")
        file = open(file_name,"w")
        file.write("LATITUDE, LONGITUDE ,sound  , speed \n\
115.0, -21.0, splat, 0.0\n\
114.0, -21.7, pow, 10.0\n\
114.5, -21.4, bang, 40.0\n")
        file.close()
        exposure = Exposure(file_name, title_check_list = ['speed','sound'])
        exposure.get_column("sound")
       
        self.assertTrue(exposure._attribute_dic['sound'][2]==' bang',
                        'FAILED!')
        self.assertTrue(exposure._attribute_dic['speed'][2]==' 40.0',
                        'FAILED!')
        
        os.remove(file_name)
        
    def test_exposure_csv_loadingII(self):
        

        file_name = tempfile.mktemp(".txt")
        file = open(file_name,"w")
        file.write("LATITUDE, LONGITUDE ,sound  , speed \n\
115.0, -21.0, splat, 0.0\n\
114.0, -21.7, pow, 10.0\n\
114.5, -21.4, bang, 40.0\n")
        file.close()
        exposure = Exposure(file_name)
        exposure.get_column("sound")
       
        self.assertTrue(exposure._attribute_dic['sound'][2]==' bang',
                        'FAILED!')
        self.assertTrue(exposure._attribute_dic['speed'][2]==' 40.0',
                        'FAILED!')
        
        os.remove(file_name)
        
    def test_exposure_csv_loading_title_check_list(self):

        # I can't get cvs.reader to close the exposure file
        # The hacks below are to get around this.        
        if sys.platform == 'win32':
            file_name = tempfile.gettempdir() + \
                    "test_exposure_csv_loading_title_check_list.csv"
        else:
            file_name = tempfile.mktemp(".csv")
        file = open(file_name,"w")
        file.write("LATITUDE, LONGITUDE ,sound  , speed \n\
115.0, -21.0, splat, 0.0\n\
114.0, -21.7, pow, 10.0\n\
114.5, -21.4, bang, 40.0\n")
        file.close()
        try:
            exposure = Exposure(file_name, title_check_list = ['SOUND'])
        except IOError:
            pass
        else:
            self.assertTrue(0 ==1,  'Assertion not thrown error!')
            
        if not sys.platform == 'win32':
            os.remove(file_name)
        
    def test_exposure_csv_cmp(self):
        file_name = tempfile.mktemp(".csv")
        file = open(file_name,"w")
        file.write("LATITUDE, LONGITUDE ,sound  , speed \n\
115.0, -21.0, splat, 0.0\n\
114.0, -21.7, pow, 10.0\n\
114.5, -21.4, bang, 40.0\n")
        file.close()
        
        e1 = Exposure(file_name)
        e2 = Exposure(file_name)
        os.remove(file_name)


        assert e1 == e2 
        #self.assertTrue(cmp(e1,e2)==0,
        #                'FAILED!')

        assert e1 != "hey"
        #self.assertTrue(cmp(e1,"hey")==1,
        #                'FAILED!')
        
        file_name = tempfile.mktemp(".csv")
        file = open(file_name,"w")
        # Note, this has less spaces in the title,
        # the instances will be the same.
        file.write("LATITUDE,LONGITUDE ,sound, speed \n\
115.0, -21.0, splat, 0.0\n\
114.0, -21.7, pow, 10.0\n\
114.5, -21.4, bang, 40.0\n")
        file.close()
        e3 = Exposure(file_name)
        os.remove(file_name)

        assert e2 == e3
        #self.assertTrue(cmp(e3,e2)==0,
        #                'FAILED!')
        
        file_name = tempfile.mktemp(".csv")
        file = open(file_name,"w")
        # Note, 40 changed to 44 .
        file.write("LATITUDE,LONGITUDE ,sound, speed \n\
115.0, -21.0, splat, 0.0\n\
114.0, -21.7, pow, 10.0\n\
114.5, -21.4, bang, 44.0\n")
        file.close()
        e4 = Exposure(file_name)
        os.remove(file_name)
<<<<<<< HEAD
        #print "e4",e4._attribute_dic 
        #print "e2",e2._attribute_dic 
        self.assertTrue(cmp(e4,e2)!=0,
                        'FAILED!')
=======
        #print("e4", e4._attribute_dic)
        #print("e2", e2._attribute_dic)

        assert e2 != e4
        #self.assertTrue(cmp(e4,e2)!=0,
        #                'FAILED!')
>>>>>>> 70de02ed
        
        file_name = tempfile.mktemp(".csv")
        file = open(file_name,"w")
        # Note, the first two columns are swapped.
        file.write("LONGITUDE,LATITUDE ,sound, speed \n\
 -21.0,115.0, splat, 0.0\n\
 -21.7,114.0, pow, 10.0\n\
 -21.4,114.5, bang, 40.0\n")
        file.close()
        e5 = Exposure(file_name)
        os.remove(file_name)

<<<<<<< HEAD
        self.assertTrue(cmp(e3,e5)!=0,
                        'FAILED!')
=======
        #print("e3", e3._attribute_dic, e3._title_index_dic)
        #print("e5", e5._attribute_dic, e5._title_index_dic)
        
        assert e3 != e5
        #self.assertTrue(cmp(e3,e5)!=0,
        #                'FAILED!')
>>>>>>> 70de02ed
        
    def test_exposure_csv_saving(self):
        

        file_name = tempfile.mktemp(".csv")
        file = open(file_name,"w")
        file.write("LATITUDE, LONGITUDE ,sound  , speed \n\
115.0, -21.0, splat, 0.0\n\
114.0, -21.7, pow, 10.0\n\
114.5, -21.4, bang, 40.0\n")
        file.close()
        e1 = Exposure(file_name)
        
        file_name2 = tempfile.mktemp(".csv")
        e1.save(file_name = file_name2)
        e2 = Exposure(file_name2)

        assert e1 == e2
        #self.assertTrue(cmp(e1,e2)==0,
        #                'FAILED!')
        os.remove(file_name)
        os.remove(file_name2)

    def test_exposure_csv_get_location(self):
        file_name = tempfile.mktemp(".csv")
        file = open(file_name,"w")
        file.write("LONGITUDE , LATITUDE, sound  , speed \n\
150.916666667, -34.5, splat, 0.0\n\
150.0, -34.0, pow, 10.0\n")
        file.close()
        e1 = Exposure(file_name)

        gsd = e1.get_location()
        
        points = gsd.get_data_points(absolute=True)
        
        assert num.allclose(points[0][0], 308728.009)
        assert num.allclose(points[0][1], 6180432.601)
        assert num.allclose(points[1][0],  222908.705)
        assert num.allclose(points[1][1], 6233785.284)
        self.assertTrue(gsd.get_geo_reference().get_zone() == 56,
                        'Bad zone error!')

        os.remove(file_name)
        
    def test_exposure_csv_set_column_get_column(self):
        file_name = tempfile.mktemp(".csv")
        file = open(file_name,"w")
        file.write("LONGITUDE , LATITUDE, sound  , speed \n\
150.916666667, -34.5, splat, 0.0\n\
150.0, -34.0, pow, 10.0\n")
        file.close()
        e1 = Exposure(file_name)      
        os.remove(file_name)

        new_title = "feast"
        new_values = ["chicken","soup"]
        e1.set_column(new_title, new_values)
        returned_values = e1.get_column(new_title)
        self.assertTrue(returned_values == new_values,
                        ' Error!')
        
        file_name2 = tempfile.mktemp(".csv")
        e1.save(file_name = file_name2)
        e2 = Exposure(file_name2)
        returned_values = e2.get_column(new_title)
        self.assertTrue(returned_values == new_values,
                        ' Error!')       
        os.remove(file_name2)

    def test_exposure_csv_set_column_get_column_error_checking(self):
        file_name = tempfile.mktemp(".csv")
        file = open(file_name,"w")
        file.write("LONGITUDE , LATITUDE, sound  , speed \n\
150.916666667, -34.5, splat, 0.0\n\
150.0, -34.0, pow, 10.0\n")
        file.close()
        e1 = Exposure(file_name)      
        os.remove(file_name)

        new_title = "sound"
        new_values = [12.5,7.6]
        try:
            e1.set_column(new_title, new_values)
        except TitleValueError:
            pass
        else:
            self.assertTrue(0 ==1,  'Error not thrown error!')
            
        e1.set_column(new_title, new_values, overwrite=True)
        returned_values = e1.get_column(new_title)
        self.assertTrue(returned_values == new_values,
                        ' Error!')       
        
        new2_title = "short list"
        new2_values = [12.5]
        try:
            e1.set_column(new2_title, new2_values)
        except DataMissingValuesError:
            pass
        else:
            self.assertTrue(0 ==1,  'Error not thrown error!')
            
        new2_title = "long list"
        new2_values = [12.5, 7,8]
        try:
            e1.set_column(new2_title, new2_values)
        except DataMissingValuesError:
            pass
        else:
            self.assertTrue(0 ==1,  'Error not thrown error!')
        file_name2 = tempfile.mktemp(".csv")
        e1.save(file_name = file_name2)
        e2 = Exposure(file_name2)
        returned_values = e2.get_column(new_title)
        for returned, new in zip(returned_values, new_values):
            self.assertTrue(returned == str(new), ' Error!')
        #self.assertTrue(returned_values == new_values, ' Error!')       
        os.remove(file_name2)
        
        try:
            e1.get_column("toe jam")
        except TitleValueError:
            pass
        else:
            self.assertTrue(0 ==1,  'Error not thrown error!')
            
    def test_exposure_csv_loading_x_y(self):
        

        file_name = tempfile.mktemp(".csv")
        file = open(file_name,"w")
        file.write("x, y ,sound  , speed \n\
115.0, 7, splat, 0.0\n\
114.0, 8.0, pow, 10.0\n\
114.5, 9., bang, 40.0\n")
        file.close()
        e1 = Exposure(file_name, is_x_y_locations=True)
        gsd = e1.get_location()
        
        points = gsd.get_data_points(absolute=True)
        
        assert num.allclose(points[0][0], 115)
        assert num.allclose(points[0][1], 7)
        assert num.allclose(points[1][0], 114)
        assert num.allclose(points[1][1], 8)
        assert num.allclose(points[2][0], 114.5)
        assert num.allclose(points[2][1], 9)
        self.assertTrue(gsd.get_geo_reference().get_zone() == -1,
                        'Bad zone error!')

        os.remove(file_name)

           
    def test_exposure_csv_loading_x_y2(self):
        
        csv_file = tempfile.mktemp('.csv')
        fd = open(csv_file,'w')
        writer = csv.writer(fd)
        writer.writerow(['x','y','STR_VALUE','C_VALUE','ROOF_TYPE','WALLS','SHORE_DIST'])
        writer.writerow([5.5,0.5,'199770','130000','Metal','Timber',20])
        writer.writerow([4.5,1.0,'150000','76000','Metal','Double Brick',20])
        writer.writerow([4.5,1.5,'150000','76000','Metal','Brick Veneer',20])
        fd.close()

        e1 = Exposure(csv_file)
        gsd = e1.get_location()
        
        points = gsd.get_data_points(absolute=True)
        assert num.allclose(points[0][0], 5.5)
        assert num.allclose(points[0][1], 0.5)
        assert num.allclose(points[1][0], 4.5)
        assert num.allclose(points[1][1], 1.0)
        assert num.allclose(points[2][0], 4.5)
        assert num.allclose(points[2][1], 1.5)
        self.assertTrue(gsd.get_geo_reference().get_zone() == -1,
                        'Bad zone error!')

        os.remove(csv_file)


#-------------------------------------------------------------

if __name__ == "__main__":
    suite = unittest.makeSuite(Test_Exposure,'test')
    runner = unittest.TextTestRunner()
    runner.run(suite)
<|MERGE_RESOLUTION|>--- conflicted
+++ resolved
@@ -1,8 +1,4 @@
-<<<<<<< HEAD
-from past.builtins import cmp
-=======
-
->>>>>>> 70de02ed
+
 from builtins import zip
 from builtins import str
 import csv
@@ -129,19 +125,12 @@
         file.close()
         e4 = Exposure(file_name)
         os.remove(file_name)
-<<<<<<< HEAD
-        #print "e4",e4._attribute_dic 
-        #print "e2",e2._attribute_dic 
-        self.assertTrue(cmp(e4,e2)!=0,
-                        'FAILED!')
-=======
         #print("e4", e4._attribute_dic)
         #print("e2", e2._attribute_dic)
 
         assert e2 != e4
         #self.assertTrue(cmp(e4,e2)!=0,
         #                'FAILED!')
->>>>>>> 70de02ed
         
         file_name = tempfile.mktemp(".csv")
         file = open(file_name,"w")
@@ -154,17 +143,12 @@
         e5 = Exposure(file_name)
         os.remove(file_name)
 
-<<<<<<< HEAD
-        self.assertTrue(cmp(e3,e5)!=0,
-                        'FAILED!')
-=======
         #print("e3", e3._attribute_dic, e3._title_index_dic)
         #print("e5", e5._attribute_dic, e5._title_index_dic)
         
         assert e3 != e5
         #self.assertTrue(cmp(e3,e5)!=0,
         #                'FAILED!')
->>>>>>> 70de02ed
         
     def test_exposure_csv_saving(self):
         
