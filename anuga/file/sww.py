--- conflicted
+++ resolved
@@ -2,21 +2,6 @@
 """
 from __future__ import absolute_import
 from __future__ import division
-<<<<<<< HEAD
-
-from builtins import str
-from builtins import range
-from past.utils import old_div
-from builtins import object
-from future.utils import raise_
-import exceptions
-class DataFileNotOpenError(exceptions.Exception): pass
-class DataMissingValuesError(exceptions.Exception): pass
-class NewQuantity(exceptions.Exception): pass
-class DataDomainError(exceptions.Exception): pass
-class DataTimeError(exceptions.Exception): pass
-=======
->>>>>>> 70de02ed
 
 import numpy
 import numpy as num
@@ -44,10 +29,6 @@
 except:
     pass
 
-<<<<<<< HEAD
-from .sts import Write_sts
-=======
->>>>>>> 70de02ed
 
 class DataFileNotOpenError(Exception):
     pass
@@ -57,8 +38,6 @@
     pass
 
 
-<<<<<<< HEAD
-=======
 class NewQuantity(Exception):
     pass
 
@@ -71,7 +50,6 @@
     pass
 
 
->>>>>>> 70de02ed
 class Data_format(object):
     """Generic interface to data formats
     """
@@ -235,11 +213,7 @@
 
         # Get X, Y from one (any) of the quantities
         Q = list(domain.quantities.values())[0]
-<<<<<<< HEAD
-        X,Y,_,V = Q.get_vertex_values(xy=True, precision=self.precision)
-=======
         X, Y, _, V = Q.get_vertex_values(xy=True, precision=self.precision)
->>>>>>> 70de02ed
 
         # store the connectivity data
         points = num.concatenate(
@@ -510,19 +484,6 @@
 
         self.frame_number = frame_number
 
-<<<<<<< HEAD
-        M = old_div(len(self.x),3)
-
-        fin = NetCDFFile(self.source, 'r')
-
-        for q in [n for n in list(fin.variables.keys()) if n != 'x' and n != 'y' and n != 'time' and n != 'volumes' and \
-                        '_range' not in n and '_c' not in n]:
-            #print q
-            if len(fin.variables[q].shape) == 1: # Not a time-varying quantity
-                self.quantities[q] = num.ravel(num.array(fin.variables[q][:], num.float)).reshape(M,3)
-            else: # Time-varying, get the current timestep data
-                self.quantities[q] = num.array(fin.variables[q][self.frame_number], num.float).reshape(M,3)
-=======
         M = old_div(len(self.x), 3)
 
         fin = NetCDFFile(self.source, 'r')
@@ -536,7 +497,6 @@
             else:  # Time-varying, get the current timestep data
                 self.quantities[q] = num.array(
                     fin.variables[q][self.frame_number], num.float).reshape(M, 3)
->>>>>>> 70de02ed
         fin.close()
         return self.quantities
 
@@ -1269,12 +1229,8 @@
         coordinates, volumes, boundary = weed(coordinates, volumes, boundary)
 
     try:
-<<<<<<< HEAD
-        domain = Domain(coordinates, volumes, boundary, starttime=(float(starttime) + float(t)))
-=======
         domain = Domain(coordinates, volumes, boundary,
                         starttime=(float(starttime) + float(t)))
->>>>>>> 70de02ed
     except AssertionError as e:
         fid.close()
         msg = 'Domain could not be created: %s. ' \
@@ -1308,11 +1264,7 @@
                 data = (X != NaN)
                 X = (X*data) + (data == 0)*NaN_filler
         if unique:
-<<<<<<< HEAD
-            X = num.resize(X, (old_div(len(X),3), 3))
-=======
             X = num.resize(X, (old_div(len(X), 3), 3))
->>>>>>> 70de02ed
         domain.set_quantity(quantity, X)
     #
     for quantity in dynamic_quantities:
@@ -1337,11 +1289,7 @@
                 data = (X != NaN)
                 X = (X*data) + (data == 0)*NaN_filler
         if unique:
-<<<<<<< HEAD
-            X = num.resize(X, (old_div(X.shape[0],3), 3))
-=======
             X = num.resize(X, (old_div(X.shape[0], 3), 3))
->>>>>>> 70de02ed
         domain.set_quantity(quantity, X)
 
     fid.close()
@@ -1419,11 +1367,6 @@
         fid.close()
         msg = 'Domain could not be created: %s. "' % e
         raise_(DataDomainError, msg)
-<<<<<<< HEAD
-
-
-=======
->>>>>>> 70de02ed
 
     def gather(quantity):
 
@@ -1460,13 +1403,8 @@
             my_num_add_at(count_uv, mesh_ids, 1)
 
             for i in range(n_time):
-<<<<<<< HEAD
-                my_num_add_at(temp_uv[i,:], mesh_ids, quantity[i,:] )
-                temp_uv[i,:] = old_div(temp_uv[i,:],count_uv)
-=======
                 my_num_add_at(temp_uv[i, :], mesh_ids, quantity[i, :])
                 temp_uv[i, :] = old_div(temp_uv[i, :], count_uv)
->>>>>>> 70de02ed
 
         elif len(shape) == 1:
             # non time array
@@ -1520,12 +1458,6 @@
         msg = 'Time interval derived from file %s [%s:%s]' \
               % ('FIXMEfilename', T[0], T[-1])
         msg += ' does not match model time: %s' % tau
-<<<<<<< HEAD
-        if tau < time[0]:raise_(DataTimeError, msg)
-        if tau > time[-1]:raise_(DataTimeError, msg)
-        while tau > time[index]: index += 1
-        while tau < time[index]: index -= 1
-=======
         if tau < time[0]:
             raise_(DataTimeError, msg)
         if tau > time[-1]:
@@ -1534,19 +1466,13 @@
             index += 1
         while tau < time[index]:
             index -= 1
->>>>>>> 70de02ed
         if tau == time[index]:
             # Protect against case where tau == time[-1] (last time)
             # - also works in general when tau == time[i]
             ratio = 0
         else:
-<<<<<<< HEAD
-            #t is now between index and index+1
-            ratio = old_div((tau - time[index]),(time[index+1] - time[index]))
-=======
             # t is now between index and index+1
             ratio = old_div((tau - time[index]), (time[index+1] - time[index]))
->>>>>>> 70de02ed
 
     return (index, ratio)
 
@@ -1618,20 +1544,12 @@
             # ('exterior, pond') or replaced ('pond')(peter row)
 
             if (point0, point1) in new_boundary:
-<<<<<<< HEAD
-                new_boundary[(point0,point1)] = new_boundary[(point0, point1)]
-
-            elif (point1, point0) in new_boundary:
-                new_boundary[(point1,point0)] = new_boundary[(point1, point0)]
-            else: new_boundary[(point0, point1)] = label
-=======
                 new_boundary[(point0, point1)] = new_boundary[(point0, point1)]
 
             elif (point1, point0) in new_boundary:
                 new_boundary[(point1, point0)] = new_boundary[(point1, point0)]
             else:
                 new_boundary[(point0, point1)] = label
->>>>>>> 70de02ed
 
         boundary = new_boundary
 
