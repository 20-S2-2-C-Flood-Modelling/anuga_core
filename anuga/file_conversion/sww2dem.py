"""
    Module to convert SWW to DEM files.
"""
from __future__ import absolute_import
from __future__ import division

# external modules
<<<<<<< HEAD
from past.builtins import str
=======
import sys
>>>>>>> 70de02ed
from builtins import range
from past.utils import old_div
from future.utils import raise_
import os
import numpy as num

# ANUGA modules
from anuga.abstract_2d_finite_volumes.util import remove_lone_verts     
from anuga.coordinate_transforms.geo_reference import Geo_reference
from anuga.utilities.system_tools import get_vars_in_expression
import anuga.utilities.log as log
from anuga.utilities.file_utils import get_all_swwfiles


######
# formula mappings
######

quantity_formula = {'momentum':'(xmomentum**2 + ymomentum**2)**0.5',
                    'depth':'stage-elevation',
                    'speed': \
 '(xmomentum**2 + ymomentum**2)**0.5/(stage-elevation+1.e-6/(stage-elevation))'}



# Default block size for sww2dem()
DEFAULT_BLOCK_SIZE = 10000

def sww2dem(name_in, name_out,
            quantity=None, # defaults to elevation
            reduction=None,
            cellsize=10,
            number_of_decimal_places=None,
            NODATA_value=-9999.0,
            easting_min=None,
            easting_max=None,
            northing_min=None,
            northing_max=None,
            verbose=False,
            origin=None,
            datum='WGS84',
            block_size=None):
    """Read SWW file and convert to Digitial Elevation model format
    (.asc or .ers)

    Example (ASC):
    ncols         3121
    nrows         1800
    xllcorner     722000
    yllcorner     5893000
    cellsize      25
    NODATA_value  -9999
    138.3698 137.4194 136.5062 135.5558 ..........

    The number of decimal places can be specified by the user to save
    on disk space requirements by specifying in the call to sww2dem.

    Also write accompanying file with same basename_in but extension .prj
    used to fix the UTM zone, datum, false northings and eastings.

    The prj format is assumed to be as

    Projection    UTM
    Zone          56
    Datum         WGS84
    Zunits        NO
    Units         METERS
    Spheroid      WGS84
    Xshift        0.0000000000
    Yshift        10000000.0000000000
    Parameters

    The parameter quantity must be the name of an existing quantity or
    an expression involving existing quantities. The default is
    'elevation'. Quantity is not a list of quantities.

    If reduction is given and it's an index, sww2dem will output the quantity at that time-step. 
    If reduction is given and it's a built in function (eg max, min, mean), then that 
    function is used to reduce the quantity over all time-steps. If reduction is not given, 
    reduction is set to "max" by default.

    datum

    format can be either 'asc' or 'ers'
    block_size - sets the number of slices along the non-time axis to
                 process in one block.
    """

    import sys
    import types

    from anuga.geometry.polygon import inside_polygon, outside_polygon
    from anuga.abstract_2d_finite_volumes.util import \
         apply_expression_to_dictionary

    basename_in, in_ext = os.path.splitext(name_in)
    basename_out, out_ext = os.path.splitext(name_out)
    out_ext = out_ext.lower()

    if in_ext != '.sww':
        raise IOError('Input format for %s must be .sww' % name_in)

    if out_ext not in ['.asc', '.ers']:
        raise IOError('Format for %s must be either asc or ers.' % name_out)

    false_easting = 500000
    false_northing = 10000000

    if quantity is None:
        quantity = 'elevation'
    
    if reduction is None:
        reduction = max

    if quantity in quantity_formula:
        quantity = quantity_formula[quantity]

    if number_of_decimal_places is None:
        number_of_decimal_places = 3

    if block_size is None:
        block_size = DEFAULT_BLOCK_SIZE

    assert(isinstance(block_size, (int, int, float)))

    # Read sww file
    if verbose:
        log.critical('Reading from %s' % name_in)
        log.critical('Output directory is %s' % name_out)

    from anuga.file.netcdf import NetCDFFile
    fid = NetCDFFile(name_in)

    #Get extent and reference
    x = num.array(fid.variables['x'][:], num.float)
    y = num.array(fid.variables['y'][:], num.float)
    volumes = num.array(fid.variables['volumes'][:], num.int)
    if type(reduction) is not types.BuiltinFunctionType:
        times = fid.variables['time'][reduction]
    else:
        times = fid.variables['time'][:]

    try: # works with netcdf4
        number_of_timesteps = len(fid.dimensions['number_of_timesteps'])
        number_of_points = len(fid.dimensions['number_of_points'])
    except: #works with scientific.io.netcdf
        number_of_timesteps = fid.dimensions['number_of_timesteps']
        number_of_points = fid.dimensions['number_of_points']



    if origin is None:
        # Get geo_reference
        # sww files don't have to have a geo_ref
        try:
            geo_reference = Geo_reference(NetCDFObject=fid)
        except AttributeError as e:
            geo_reference = Geo_reference() # Default georef object

        xllcorner = geo_reference.get_xllcorner()
        yllcorner = geo_reference.get_yllcorner()
        zone = geo_reference.get_zone()
    else:
        zone = origin[0]
        xllcorner = origin[1]
        yllcorner = origin[2]

    # FIXME: Refactor using code from Interpolation_function.statistics
    # (in interpolate.py)
    # Something like print swwstats(swwname)
    if verbose:
        log.critical('------------------------------------------------')
        log.critical('Statistics of SWW file:')
        log.critical('  Name: %s' % name_in)
        log.critical('  Reference:')
        log.critical('    Lower left corner: [%f, %f]' % (xllcorner, yllcorner))
        if type(reduction) is not types.BuiltinFunctionType:
            log.critical('    Time: %f' % times)
        else:
            log.critical('    Start time: %f' % fid.starttime)
        log.critical('  Extent:')
        log.critical('    x [m] in [%f, %f], len(x) == %d'
                     %(num.min(x), num.max(x), len(x.flat)))
        log.critical('    y [m] in [%f, %f], len(y) == %d'
                     % (num.min(y), num.max(y), len(y.flat)))
        if type(reduction) is not types.BuiltinFunctionType:
            log.critical('    t [s] = %f, len(t) == %d' % (times, 1))
        else:
            log.critical('    t [s] in [%f, %f], len(t) == %d'
                         % (min(times), max(times), len(times)))
        log.critical('  Quantities [SI units]:')
        
        # Comment out for reduced memory consumption
        for name in ['stage', 'xmomentum', 'ymomentum']:
            q = fid.variables[name][:].flatten()
            if type(reduction) is not types.BuiltinFunctionType:
                q = q[reduction*len(x):(reduction+1)*len(x)]
            if verbose: log.critical('    %s in [%f, %f]'
                                     % (name, min(q), max(q)))
        for name in ['elevation']:
            q = fid.variables[name][:].flatten()
            if verbose: log.critical('    %s in [%f, %f]'
                                     % (name, min(q), max(q)))

    # Get the variables in the supplied expression.
    # This may throw a SyntaxError exception.
    var_list = get_vars_in_expression(quantity)

    # Check that we have the required variables in the SWW file.
    missing_vars = []
    for name in var_list:
        try:
            _ = fid.variables[name]
        except KeyError:
            missing_vars.append(name)
    if missing_vars:
        msg = ("In expression '%s', variables %s are not in the SWW file '%s'"
               % (quantity, str(missing_vars), name_in))
        raise_(Exception, msg)

    # Create result array and start filling, block by block.


    result = num.zeros(number_of_points, num.float)

    if verbose:
        msg = 'Slicing sww file, num points: ' + str(number_of_points)
        msg += ', block size: ' + str(block_size)
        log.critical(msg)

    for start_slice in range(0, number_of_points, block_size):
        # Limit slice size to array end if at last block
        end_slice = min(start_slice + block_size, number_of_points)
        
        # Get slices of all required variables
        q_dict = {}
        for name in var_list:
            # check if variable has time axis
            if len(fid.variables[name].shape) == 2:
                q_dict[name] = fid.variables[name][:,start_slice:end_slice]
            else:       # no time axis
                q_dict[name] = fid.variables[name][start_slice:end_slice]

        # Evaluate expression with quantities found in SWW file
        res = apply_expression_to_dictionary(quantity, q_dict)

        if len(res.shape) == 2:
            new_res = num.zeros(res.shape[1], num.float)
            for k in range(res.shape[1]):
                if type(reduction) is not types.BuiltinFunctionType:
                    new_res[k] = res[reduction,k]
                else:
                    new_res[k] = reduction(res[:,k])
            res = new_res

        result[start_slice:end_slice] = res
                                    
    # Post condition: Now q has dimension: number_of_points
    assert len(result.shape) == 1
    assert result.shape[0] == number_of_points

    if verbose:
        log.critical('Processed values for %s are in [%f, %f]'
                     % (quantity, min(result), max(result)))

    # Create grid and update xll/yll corner and x,y
    # Relative extent
    if easting_min is None:
        xmin = min(x)
    else:
        xmin = easting_min - xllcorner

    if easting_max is None:
        xmax = max(x)
    else:
        xmax = easting_max - xllcorner

    if northing_min is None:
        ymin = min(y)
    else:
        ymin = northing_min - yllcorner

    if northing_max is None:
        ymax = max(y)
    else:
        ymax = northing_max - yllcorner

    msg = 'xmax must be greater than or equal to xmin.\n'
    msg += 'I got xmin = %f, xmax = %f' %(xmin, xmax)
    assert xmax >= xmin, msg

    msg = 'ymax must be greater than or equal to xmin.\n'
    msg += 'I got ymin = %f, ymax = %f' %(ymin, ymax)
    assert ymax >= ymin, msg

<<<<<<< HEAD
    if verbose: log.critical('Creating grid')
=======
    if verbose: log.critical(u'Creating grid')
>>>>>>> 70de02ed
    ncols = int(old_div((xmax-xmin),cellsize)) + 1
    nrows = int(old_div((ymax-ymin),cellsize)) + 1

    # New absolute reference and coordinates
    newxllcorner = xmin + xllcorner
    newyllcorner = ymin + yllcorner

    x = x + xllcorner - newxllcorner
    y = y + yllcorner - newyllcorner


    grid_values = num.zeros( (nrows*ncols, ), num.float)
    #print '---',grid_values.shape

    #-------------------------------------------------------
    # Calculate grid values using the "standard" interpolation
    # method (ie quad trees and such)
    #-------------------------------------------------------
    def calc_grid_values(nrows, ncols, cellsize, NODATA_value,
                         x,y, norms, volumes, result, grid_values):

        grid_points = num.zeros ((ncols*nrows, 2), num.float)
        vertex_points = num.concatenate ((x[:,num.newaxis], y[:,num.newaxis]), axis=1)
        assert len(vertex_points.shape) == 2

        for i in range(nrows):
            yg = i * cellsize
#            if out_ext == '.asc':
#                yg = i * cellsize
#            else:
#                # this will flip the order of the y values for ers
#                yg = (nrows-i) * cellsize

            for j in range(ncols):
                xg = j * cellsize
                k = i*ncols + j

                grid_points[k, 0] = xg
                grid_points[k, 1] = yg

        # Interpolate
        from anuga.fit_interpolate.interpolate import Interpolate

        # Remove loners from vertex_points, volumes here
        vertex_points, volumes = remove_lone_verts(vertex_points, volumes)
        # export_mesh_file('monkey.tsh',{'vertices':vertex_points, 'triangles':volumes})


        interp = Interpolate(vertex_points, volumes, verbose = verbose)

        # Interpolate using quantity values
        if verbose: log.critical('Interpolating')
        grid_values[:] = interp.interpolate(result, grid_points,
                                         NODATA_value= NODATA_value,
                                         verbose=verbose).flatten()
        #print grid_values.shape

        return

    num_tri =  len(volumes)
    norms = num.zeros(6*num_tri, num.float)

    #print norms
    from .calc_grid_values_ext import calc_grid_values

    calc_grid_values(nrows, ncols, cellsize, NODATA_value,
                     x,y, norms, volumes, result, grid_values)



    #print outside_indices

    if verbose:
        log.critical('Interpolated values are in [%f, %f]'
                     % (num.min(grid_values), num.max(grid_values)))

    # Assign NODATA_value to all points outside bounding polygon (from interpolation mesh)
    
#    P = interp.mesh.get_boundary_polygon()
#    outside_indices = outside_polygon(grid_points, P, closed=True)



    if out_ext == '.ers':
        # setup ERS header information
        grid_values = num.reshape(grid_values, (nrows, ncols))
        header = {}
        header['datum'] = '"' + datum + '"'
        # FIXME The use of hardwired UTM and zone number needs to be made optional
        # FIXME Also need an automatic test for coordinate type (i.e. EN or LL)
        header['projection'] = '"UTM-' + str(zone) + '"'
        header['coordinatetype'] = 'EN'
        if header['coordinatetype'] == 'LL':
            header['longitude'] = str(newxllcorner)
            header['latitude'] = str(newyllcorner)
        elif header['coordinatetype'] == 'EN':
            header['eastings'] = str(newxllcorner)
            header['northings'] = str(newyllcorner)
        header['nullcellvalue'] = str(NODATA_value)
        header['xdimension'] = str(cellsize)
        header['ydimension'] = str(cellsize)
        header['value'] = '"' + quantity + '"'
        #header['celltype'] = 'IEEE8ByteReal'  #FIXME: Breaks unit test

        #Write
        if verbose:
            print('Writing %s' % name_out)

        import anuga.abstract_2d_finite_volumes.ermapper_grids as ermapper_grids

        # convert grid_values to ers ordering
        reordered_grid_values = grid_values[::-1,:]

        ermapper_grids.write_ermapper_grid(name_out, reordered_grid_values, header)

        fid.close()
    else:
        #Write to Ascii format
        #Write prj file
        prjfile = basename_out + '.prj'

        if verbose: print('Writing %s' % prjfile)
        prjid = open(prjfile, 'w')
        prjid.write('Projection    %s\n' %'UTM')
        prjid.write('Zone          %d\n' %zone)
        prjid.write('Datum         %s\n' %datum)
        prjid.write('Zunits        NO\n')
        prjid.write('Units         METERS\n')
        prjid.write('Spheroid      %s\n' %datum)
        prjid.write('Xshift        %d\n' %false_easting)
        prjid.write('Yshift        %d\n' %false_northing)
        prjid.write('Parameters\n')
        prjid.close()

        if verbose: print('Writing %s' % name_out)

        ascid = open(name_out, 'w')

        ascid.write('ncols         %d\n' %ncols)
        ascid.write('nrows         %d\n' %nrows)
        ascid.write('xllcorner     %d\n' %newxllcorner)
        ascid.write('yllcorner     %d\n' %newyllcorner)
        ascid.write('cellsize      %f\n' %cellsize)
        ascid.write('NODATA_value  %d\n' %NODATA_value)

        #Get bounding polygon from mesh
        #P = interp.mesh.get_boundary_polygon()
        #inside_indices = inside_polygon(grid_points, P)

        # change printoptions so that a long string of zeros in not
        # summarized as [0.0, 0.0, 0.0, ... 0.0, 0.0, 0.0]
        #printoptions = num.get_printoptions()
        #num.set_printoptions(threshold=sys.maxint)

        format = '%.'+'%g' % number_of_decimal_places +'e'
        for i in range(nrows):
            if verbose and i % (old_div((nrows+10),10)) == 0:
<<<<<<< HEAD
                log.critical('Doing row %d of %d' % (i, nrows))
=======
                print('Doing row %d of %d' % (i, nrows))
>>>>>>> 70de02ed

            base_index = (nrows-i-1)*ncols

            slice = grid_values[base_index:base_index+ncols]

            num.savetxt(ascid, slice.reshape(1,ncols), format, ' ' )
            
        
        #Close
        ascid.close()
        fid.close()

        return basename_out



def sww2dem_batch(basename_in, extra_name_out=None,
                quantities=None, # defaults to elevation
                reduction=None,
                cellsize=10,
                number_of_decimal_places=None,
                NODATA_value=-9999,
                easting_min=None,
                easting_max=None,
                northing_min=None,
                northing_max=None,
                verbose=False,
                origin=None,
                datum='WGS84',
                format='ers'):
    """Wrapper for sww2dem.
    See sww2dem to find out what most of the parameters do. Note that since this
    is a batch command, the normal filename naming conventions do not apply.

    basename_in is a path to sww file/s, without the .sww extension.
    extra_name_out is a postfix to add to the output filename.

    Quantities is a list of quantities.  Each quantity will be
    calculated for each sww file.

    This returns the basenames of the files returned, which is made up
    of the dir and all of the file name, except the extension.

    This function returns the names of the files produced.

    It will also produce as many output files as there are input sww files.
    """

    if quantities is None:
        quantities = ['elevation']

    if type(quantities) is str:
            quantities = [quantities]

    # How many sww files are there?
    dir, base = os.path.split(basename_in)

    iterate_over = get_all_swwfiles(dir, base, verbose)

    if dir == "":
        dir = "." # Unix compatibility

    files_out = []
    for sww_file in iterate_over:
        for quantity in quantities:
            if extra_name_out is None:
                basename_out = sww_file + '_' + quantity
            else:
                basename_out = sww_file + '_' + quantity + '_' + extra_name_out

            swwin = dir+os.sep+sww_file+'.sww'
            demout = dir+os.sep+basename_out+'.'+format

            if verbose:
                print('sww2dem: %s => %s' % (swwin, demout))

            file_out = sww2dem(swwin,
                               demout,
                               quantity,
                               reduction,
                               cellsize,
                               number_of_decimal_places,
                               NODATA_value,
                               easting_min,
                               easting_max,
                               northing_min,
                               northing_max,
                               verbose,
                               origin,
                               datum)
                               
            files_out.append(file_out)
    return files_out
<|MERGE_RESOLUTION|>--- conflicted
+++ resolved
@@ -5,11 +5,7 @@
 from __future__ import division
 
 # external modules
-<<<<<<< HEAD
-from past.builtins import str
-=======
 import sys
->>>>>>> 70de02ed
 from builtins import range
 from past.utils import old_div
 from future.utils import raise_
@@ -305,11 +301,7 @@
     msg += 'I got ymin = %f, ymax = %f' %(ymin, ymax)
     assert ymax >= ymin, msg
 
-<<<<<<< HEAD
-    if verbose: log.critical('Creating grid')
-=======
     if verbose: log.critical(u'Creating grid')
->>>>>>> 70de02ed
     ncols = int(old_div((xmax-xmin),cellsize)) + 1
     nrows = int(old_div((ymax-ymin),cellsize)) + 1
 
@@ -467,11 +459,7 @@
         format = '%.'+'%g' % number_of_decimal_places +'e'
         for i in range(nrows):
             if verbose and i % (old_div((nrows+10),10)) == 0:
-<<<<<<< HEAD
-                log.critical('Doing row %d of %d' % (i, nrows))
-=======
                 print('Doing row %d of %d' % (i, nrows))
->>>>>>> 70de02ed
 
             base_index = (nrows-i-1)*ncols
 
