"""Least squares fitting.

   Implements a penalised least-squares fit.
   putting point data onto the mesh.

   The penalty term (or smoothing term) is controlled by the smoothing
   parameter alpha.
   With a value of alpha=0, the fit function will attempt
   to interpolate as closely as possible in the least-squares sense.
   With values alpha > 0, a certain amount of smoothing will be applied.
   A positive alpha is essential in cases where there are too few
   data points.
   A negative alpha is not allowed.
   A typical value of alpha is 1.0e-6


   Ole Nielsen, Stephen Roberts, Duncan Gray, Christopher Zoppou
   Geoscience Australia, 2004.

   TO DO
   * test geo_ref, geo_spatial

   IDEAS
   * (DSG-) Change the interface of fit, so a domain object can
      be passed in. (I don't know if this is feasible). If could
      save time/memory.
"""
from __future__ import print_function
from __future__ import absolute_import

<<<<<<< HEAD
=======
import numpy as num
from . import fitsmooth
import sys
>>>>>>> 70de02ed
from builtins import str
from builtins import range
from past.builtins import basestring
from anuga.abstract_2d_finite_volumes.neighbour_mesh import Mesh
from anuga.caching import cache
from anuga.geospatial_data.geospatial_data import Geospatial_data, \
    ensure_absolute
from anuga.fit_interpolate.general_fit_interpolate import FitInterpolate

from anuga.utilities.sparse import Sparse_CSR
from anuga.utilities.numerical_tools import ensure_numeric
from anuga.utilities.cg_solve import conjugate_gradient
from anuga.config import default_smoothing_parameter as DEFAULT_ALPHA
import anuga.utilities.log as log

# Python 2.7 Hack
try:
    from exceptions import Exception
except:
    pass


class TooFewPointsError(Exception):
    pass


class VertsWithNoTrianglesError(Exception):
    pass


# ----------------------------------------------
# C code to build interpolation matrices
<<<<<<< HEAD
#----------------------------------------------
from . import fitsmooth
=======
# ----------------------------------------------
>>>>>>> 70de02ed


class Fit(FitInterpolate):

    def __init__(self,
                 vertex_coordinates=None,
                 triangles=None,
                 mesh=None,
                 mesh_origin=None,
                 alpha=None,
                 verbose=False,
                 cg_precon='Jacobi',
                 use_c_cg=True):
        """
        Padarn Note 05/12/12: This documentation should probably
        be updated to account for the fact that the fitting is now
        done in C. I wasn't sure what details were necessary though.

        Fit data at points to the vertices of a mesh.

        Inputs:

          vertex_coordinates: List of coordinate pairs [xi, eta] of
          points constituting a mesh (or an m x 2 numeric array or
              a geospatial object)
              Points may appear multiple times
              (e.g. if vertices have discontinuities)

          triangles: List of 3-tuples (or a numeric array) of
              integers representing indices of all vertices in the mesh.

          mesh_origin: A geo_reference object or 3-tuples consisting of
              UTM zone, easting and northing.
              If specified vertex coordinates are assumed to be
              relative to their respective origins.

          Note: Don't supply a vertex coords as a geospatial object and
              a mesh origin, since geospatial has its own mesh origin.


        Usage,
        To use this in a blocking way, call  build_fit_subset, with z info,
        and then fit, with no point coord, z info.
        """
        # Initialise variabels
        if alpha is None:
            self.alpha = DEFAULT_ALPHA
        else:
            self.alpha = alpha

        FitInterpolate.__init__(self,
                                vertex_coordinates,
                                triangles,
                                mesh,
                                mesh_origin=mesh_origin,
                                verbose=verbose)

        self.AtA = None
        self.Atz = None
        self.D = None
        self.point_count = 0

        # NOTE PADARN: NEEDS FIXING - currently need smoothing matrix
        # even if alpha is zero, due to C function expecting it. This
        # could and should be removed.
        if True:
            if verbose:
                log.critical('Building smoothing matrix')
            self.D = self._build_smoothing_matrix_D()

        bd_poly = self.mesh.get_boundary_polygon()
        self.mesh_boundary_polygon = ensure_numeric(bd_poly)

        self.cg_precon = cg_precon
        self.use_c_cg = use_c_cg

    def _build_coefficient_matrix_B(self,
                                    verbose=False):
        """
        Build final coefficient matrix from AtA and D
        """

        msize = self.mesh.number_of_nodes

        self.B = fitsmooth.build_matrix_B(self.D,
                                          self.AtA, self.alpha)

        # Convert self.B matrix to CSR format
        self.B = Sparse_CSR(data=num.array(self.B[0]),
                            Colind=num.array(self.B[1]),
                            rowptr=num.array(self.B[2]),
                            m=msize, n=msize)
        # NOTE PADARN: The above step could potentially be removed
        # and the sparse matrix worked with directly in C. Not sure
        # if this would be worthwhile.

    def _build_smoothing_matrix_D(self):
        """Build m x m smoothing matrix, where
        m is the number of basis functions phi_k (one per vertex)

        The smoothing matrix is defined as

        D = D1 + D2

        where

        [D1]_{k,l} = \int_\Omega
           \frac{\partial \phi_k}{\partial x}
           \frac{\partial \phi_l}{\partial x}\,
           dx dy

        [D2]_{k,l} = \int_\Omega
           \frac{\partial \phi_k}{\partial y}
           \frac{\partial \phi_l}{\partial y}\,
           dx dy


        The derivatives \frac{\partial \phi_k}{\partial x},
        \frac{\partial \phi_k}{\partial x} for a particular triangle
        are obtained by computing the gradient a_k, b_k for basis function k

        NOTE PADARN: All of this is now done in an external C function, and the
        result is stored in a Capsule object, meaning the entries cannot be directly
        accessed.
        """

        # NOTE PADARN: Should the input arguments here be checked - making
        # sure that they are floats? Not sure if this is done elsewhere.
        # NOTE PADARN: Should global coordinates be used for the smoothing
        # matrix, or is thids not important?
        return fitsmooth.build_smoothing_matrix(self.mesh.triangles,
                                                self.mesh.areas, self.mesh.vertex_coordinates)

    # NOTE PADARN: This function was added to emulate behavior of the original
    # class not using external C functions. This method is dangerous as D could
    # be very large - it was added as it is used in a unit test.

    def get_D(self):
        return fitsmooth.return_full_D(self.D, self.mesh.number_of_nodes)

    # NOTE PADARN: This function was added to emulate behavior of the original
    # class so as to pass a unit test. It is completely unneeded.
    def build_fit_subset(self, point_coordinates, z=None, attribute_name=None,
                         verbose=False, output='dot'):
        self._build_matrix_AtA_Atz(
            point_coordinates, z, attribute_name, verbose, output)

    def _build_matrix_AtA_Atz(self, point_coordinates, z=None, attribute_name=None,
                              verbose=False, output='dot'):
        """Build:
        AtA  m x m  interpolation matrix, and,
        Atz  m x a  interpolation matrix where,
        m is the number of basis functions phi_k (one per vertex)
        a is the number of data attributes

        This algorithm uses a quad tree data structure for fast binning of
        data points.

        If Ata is None, the matrices AtA and Atz are created.

        This function can be called again and again, with sub-sets of
        the point coordinates.  Call fit to get the results.

        Preconditions
        z and points are numeric
        Point_coordindates and mesh vertices have the same origin.

        The number of attributes of the data points does not change
        """

        if isinstance(point_coordinates, Geospatial_data):
            point_coordinates = point_coordinates.get_data_points(
                absolute=True)

        # Convert input to numeric arrays
        if z is not None:
            z = ensure_numeric(z, num.float)
        else:
            msg = 'z not specified'
            assert isinstance(point_coordinates, Geospatial_data), msg
            z = point_coordinates.get_attributes(attribute_name)

        point_coordinates = ensure_numeric(point_coordinates, num.float)

        npts = len(z)
        z = num.array(z)
        # NOTE PADARN : This copy might be needed to
        # make sure memory is contig - would be better to read in C..
        z = z.copy()

        self.point_count += z.shape[0]

        zdim = 1
        if len(z.shape) != 1:
            zdim = z.shape[1]

        [AtA, Atz] = fitsmooth.build_matrix_AtA_Atz_points(self.root.root,
                                                           self.mesh.number_of_nodes,
                                                           self.mesh.triangles,
                                                           num.array(point_coordinates), z, zdim, npts)

        if verbose and output == 'dot':
            print('\b.', end=' ')
            sys.stdout.flush()
        if zdim == 1:
            Atz = num.array(Atz[0])
        else:
            Atz = num.array(Atz).transpose()

        if self.AtA is None and self.Atz is None:
            self.AtA = AtA
            self.Atz = Atz
        else:
            fitsmooth.combine_partial_AtA_Atz(self.AtA, AtA,
                                              self.Atz, Atz, zdim, self.mesh.number_of_nodes)

    def fit(self, point_coordinates_or_filename=None, z=None,
            verbose=False,
            point_origin=None,
            attribute_name=None,
            max_read_lines=1e7):
        """Fit a smooth surface to given 1d array of data points z.

        The smooth surface is computed at each vertex in the underlying
        mesh using the formula given in the module doc string.

        Inputs:
        point_coordinates_or_filename: The co-ordinates of the data points.
              A filename of a .pts file or a
              List of coordinate pairs [x, y] of
              data points or an nx2 numeric array or a Geospatial_data object
              or points file filename
          z: Single 1d vector or array of data at the point_coordinates.

        """
        if isinstance(point_coordinates_or_filename, basestring):
            if point_coordinates_or_filename[-4:] != ".pts":
                use_blocking_option2 = False

        # NOTE PADARN 29/03/13: File reading from C has been removed. Now
        # the input is either a set of points, or a filename which is then
        # handled by the Geospatial_data object

        if verbose:
            print('Fit.fit: Initializing')

        # Use blocking to load in the point info
        if isinstance(point_coordinates_or_filename, basestring):
            msg = "Don't set a point origin when reading from a file"
            assert point_origin is None, msg
            filename = point_coordinates_or_filename

            G_data = Geospatial_data(filename,
                                     max_read_lines=max_read_lines,
                                     load_file_now=False,
                                     verbose=verbose)

            for i, geo_block in enumerate(G_data):

               # Build the array
                points = geo_block.get_data_points(absolute=True)
                z = geo_block.get_attributes(attribute_name=attribute_name)

                self._build_matrix_AtA_Atz(points, z, attribute_name, verbose)

            point_coordinates = None

            if verbose:
                print('')
        else:
            point_coordinates = point_coordinates_or_filename

        # This condition either means a filename was read or the function
        # recieved a None as input
        if point_coordinates is None:
            if verbose:
                log.critical('Fit.fit: Warning: no data points in fit')
            msg = 'No interpolation matrix.'
            assert self.AtA is not None, msg
            assert self.Atz is not None

        else:
            point_coordinates = ensure_absolute(point_coordinates,
                                                geo_reference=point_origin)
            # if isinstance(point_coordinates,Geospatial_data) and z is None:
            # z will come from the geo-ref

            self._build_matrix_AtA_Atz(
                point_coordinates, z, verbose=verbose, output='counter')

        # Check sanity
        m = self.mesh.number_of_nodes  # Nbr of basis functions (1/vertex)
        n = self.point_count
        if n < m and self.alpha == 0.0:
            msg = 'ERROR (least_squares): Too few data points\n'
            msg += 'There are only %d data points and alpha == 0. ' % n
            msg += 'Need at least %d\n' % m
            msg += 'Alternatively, set smoothing parameter alpha to a small '
            msg += 'positive value,\ne.g. 1.0e-3.'
            raise TooFewPointsError(msg)

        self._build_coefficient_matrix_B(verbose)
        loners = self.mesh.get_lone_vertices()
        # FIXME  - make this as error message.
        # test with
        # Not_yet_test_smooth_att_to_mesh_with_excess_verts.
        if len(loners) > 0:
            msg = 'WARNING: (least_squares): \nVertices with no triangles\n'
            msg += 'All vertices should be part of a triangle.\n'
            msg += 'In the future this will be inforced.\n'
            msg += 'The following vertices are not part of a triangle;\n'
            msg += str(loners)
            log.critical(msg)

            #raise VertsWithNoTrianglesError(msg)
        return conjugate_gradient(self.B, self.Atz, self.Atz,
                                  imax=2 * len(self.Atz)+1000, use_c_cg=self.use_c_cg,
                                  precon=self.cg_precon)


# poin_coordiantes can also be a points file name

def fit_to_mesh(point_coordinates,
                vertex_coordinates=None,
                triangles=None,
                mesh=None,
                point_attributes=None,
                alpha=DEFAULT_ALPHA,
                verbose=False,
                mesh_origin=None,
                data_origin=None,
                max_read_lines=None,
                attribute_name=None,
                use_cache=False,
                cg_precon='Jacobi',
                use_c_cg=True):
    """Wrapper around internal function _fit_to_mesh for use with caching.
    """

    args = (point_coordinates, )
    kwargs = {'vertex_coordinates': vertex_coordinates,
              'triangles': triangles,
              'mesh': mesh,
              'point_attributes': point_attributes,
              'alpha': alpha,
              'verbose': verbose,
              'mesh_origin': mesh_origin,
              'data_origin': data_origin,
              'max_read_lines': max_read_lines,
              'attribute_name': attribute_name,
              'cg_precon': cg_precon,
              'use_c_cg': use_c_cg
              }

    if use_cache is True:
        if isinstance(point_coordinates, basestring):
            # We assume that point_coordinates is the name of a .csv/.txt
            # file which must be passed onto caching as a dependency
            # (in case it has changed on disk)
            dep = [point_coordinates]
        else:
            dep = None

        return cache(_fit_to_mesh,
                     args, kwargs,
                     verbose=verbose,
                     compression=False,
                     dependencies=dep)
    else:
        res = _fit_to_mesh(*args, **kwargs)
        "print intep should go out of range"
        return res


# point_coordinates can also be a points file name

def _fit_to_mesh(point_coordinates,
                 vertex_coordinates=None,
                 triangles=None,
                 mesh=None,
                 point_attributes=None,
                 alpha=DEFAULT_ALPHA,
                 verbose=False,
                 mesh_origin=None,
                 data_origin=None,
                 max_read_lines=None,
                 attribute_name=None,
                 cg_precon='Jacobi',
                 use_c_cg=True):
    """
    Fit a smooth surface to a triangulation,
    given data points with attributes.


        Inputs:
        vertex_coordinates: List of coordinate pairs [xi, eta] of
        points constituting a mesh (or an m x 2 numeric array or
              a geospatial object)
              Points may appear multiple times
              (e.g. if vertices have discontinuities)

          triangles: List of 3-tuples (or a numeric array) of
          integers representing indices of all vertices in the mesh.

          point_coordinates: List of coordinate pairs [x, y] of data points
          (or an nx2 numeric array). This can also be a .csv/.txt/.pts
          file name.

          alpha: Smoothing parameter.

          mesh_origin: A geo_reference object or 3-tuples consisting of
              UTM zone, easting and northing.
              If specified vertex coordinates are assumed to be
              relative to their respective origins.

          point_attributes: Vector or array of data at the
                            point_coordinates.

    """

    if mesh is None:
        # FIXME(DSG): Throw errors if triangles or vertex_coordinates
        # are None

        # Convert input to numeric arrays
        triangles = ensure_numeric(triangles, num.int)
        vertex_coordinates = ensure_absolute(vertex_coordinates,
                                             geo_reference=mesh_origin)

        if verbose:
            log.critical('_fit_to_mesh: Building mesh')
        mesh = Mesh(vertex_coordinates, triangles)

        # Don't need this as we have just created the mesh
        # mesh.check_integrity()

    interp = Fit(mesh=mesh,
                 verbose=verbose,
                 alpha=alpha,
                 cg_precon=cg_precon,
                 use_c_cg=use_c_cg)

    vertex_attributes = interp.fit(point_coordinates,
                                   point_attributes,
                                   point_origin=data_origin,
                                   max_read_lines=max_read_lines,
                                   attribute_name=attribute_name,
                                   verbose=verbose)

    # Add the value checking stuff that's in least squares.
    # Maybe this stuff should get pushed down into Fit.
    # at least be a method of Fit.
    # Or intigrate it into the fit method, saving teh max and min's
    # as att's.

    return vertex_attributes


def fit_to_mesh_file(mesh_file, point_file, mesh_output_file,
                     alpha=DEFAULT_ALPHA, verbose=False,
                     expand_search=False,
                     precrop=False,
                     display_errors=True):
    """
    Given a mesh file (tsh) and a point attribute file, fit
    point attributes to the mesh and write a mesh file with the
    results.

    Note: the points file needs titles.  If you want anuga to use the tsh file,
    make sure the title is elevation.

    NOTE: Throws IOErrors, for a variety of file problems.

    """

    from anuga.load_mesh.loadASCII import import_mesh_file, \
        export_mesh_file, concatinate_attributelist

    try:
        mesh_dict = import_mesh_file(mesh_file)
    except IOError as e:
        if display_errors:
            log.critical("Could not load bad file: %s" % str(e))
        raise IOError  # Could not load bad mesh file.

    vertex_coordinates = mesh_dict['vertices']
    triangles = mesh_dict['triangles']
    if isinstance(mesh_dict['vertex_attributes'], num.ndarray):
        old_point_attributes = mesh_dict['vertex_attributes'].tolist()
    else:
        old_point_attributes = mesh_dict['vertex_attributes']

    if isinstance(mesh_dict['vertex_attribute_titles'], num.ndarray):
        old_title_list = mesh_dict['vertex_attribute_titles'].tolist()
    else:
        old_title_list = mesh_dict['vertex_attribute_titles']

    if verbose:
        log.critical('tsh file %s loaded' % mesh_file)

    # load in the points file
    try:
        geo = Geospatial_data(point_file, verbose=verbose)
    except IOError as e:
        if display_errors:
            log.critical("Could not load bad file: %s" % str(e))
        raise IOError  # Re-raise exception

    point_coordinates = geo.get_data_points(absolute=True)
    title_list, point_attributes = concatinate_attributelist(
        geo.get_all_attributes())

    if 'geo_reference' in mesh_dict and \
<<<<<<< HEAD
           not mesh_dict['geo_reference'] is None:
=======
            not mesh_dict['geo_reference'] is None:
>>>>>>> 70de02ed
        mesh_origin = mesh_dict['geo_reference'].get_origin()
    else:
        mesh_origin = None

    if verbose:
        log.critical("points file loaded")
    if verbose:
        log.critical("fitting to mesh")
    f = fit_to_mesh(point_coordinates,
                    vertex_coordinates,
                    triangles,
                    None,
                    point_attributes,
                    alpha=alpha,
                    verbose=verbose,
                    data_origin=None,
                    mesh_origin=mesh_origin)
    if verbose:
        log.critical("finished fitting to mesh")

    # convert array to list of lists
    new_point_attributes = f.tolist()
    # FIXME have this overwrite attributes with the same title - DSG
    # Put the newer attributes last
    if old_title_list != []:
        old_title_list.extend(title_list)
        # FIXME can this be done a faster way? - DSG
        for i in range(len(old_point_attributes)):
            old_point_attributes[i].extend(new_point_attributes[i])
        mesh_dict['vertex_attributes'] = old_point_attributes
        mesh_dict['vertex_attribute_titles'] = old_title_list
    else:
        mesh_dict['vertex_attributes'] = new_point_attributes
        mesh_dict['vertex_attribute_titles'] = title_list

    if verbose:
        log.critical("exporting to file %s" % mesh_output_file)

    try:
        export_mesh_file(mesh_output_file, mesh_dict)
    except IOError as e:
        if display_errors:
            log.critical("Could not write file %s", str(e))
        raise IOError<|MERGE_RESOLUTION|>--- conflicted
+++ resolved
@@ -28,12 +28,9 @@
 from __future__ import print_function
 from __future__ import absolute_import
 
-<<<<<<< HEAD
-=======
 import numpy as num
 from . import fitsmooth
 import sys
->>>>>>> 70de02ed
 from builtins import str
 from builtins import range
 from past.builtins import basestring
@@ -66,12 +63,7 @@
 
 # ----------------------------------------------
 # C code to build interpolation matrices
-<<<<<<< HEAD
-#----------------------------------------------
-from . import fitsmooth
-=======
 # ----------------------------------------------
->>>>>>> 70de02ed
 
 
 class Fit(FitInterpolate):
@@ -585,11 +577,7 @@
         geo.get_all_attributes())
 
     if 'geo_reference' in mesh_dict and \
-<<<<<<< HEAD
-           not mesh_dict['geo_reference'] is None:
-=======
             not mesh_dict['geo_reference'] is None:
->>>>>>> 70de02ed
         mesh_origin = mesh_dict['geo_reference'].get_origin()
     else:
         mesh_origin = None
