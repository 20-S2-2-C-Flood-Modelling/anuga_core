--- conflicted
+++ resolved
@@ -46,11 +46,7 @@
             try:
                 compile(FN)
             except:
-<<<<<<< HEAD
-                raise_(Exception, 'Could not compile %s' %FN)
-=======
                 raise_(Exception, 'Could not compile %s' % FN)
->>>>>>> 70de02ed
             else:
                 import anuga.geometry.polygon_ext as polygon_ext
 
@@ -120,13 +116,8 @@
         try:
             p1 = read_polygon(filename)
         except Exception:
-<<<<<<< HEAD
-            raise Exception('Non-complex polygon should not have raised exception')
-
-=======
             raise Exception(
                 'Non-complex polygon should not have raised exception')
->>>>>>> 70de02ed
 
     def test_read_polygon_open_complex(self):
         from os import sep, getenv
