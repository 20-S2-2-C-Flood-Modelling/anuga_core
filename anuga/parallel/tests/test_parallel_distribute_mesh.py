#!/usr/bin/env python

from __future__ import print_function
from future.utils import raise_
import unittest
import sys
import os
from math import sqrt


from anuga import Domain
from anuga import rectangular_cross

from anuga.parallel.distribute_mesh import pmesh_divide_metis
from anuga.parallel.distribute_mesh import build_submesh
from anuga.parallel.distribute_mesh import submesh_full, submesh_ghost, submesh_quantities
from anuga.parallel.distribute_mesh import extract_submesh, rec_submesh, send_submesh

from anuga import myid, numprocs, barrier, finalize

from pprint import pprint, pformat

import numpy as num
from numpy import array
from numpy import int

verbose = False


def topography(x, y):
	return -x/2


def xcoord(x, y):
	return x


def ycoord(x, y):
	return y


def distibute_three_processors():
	"""
	Do a parallel test of distributing a rectangle onto 3 processors

	"""


	# FIXME: Need to update expected values on macos
	if sys.platform == 'darwin':
		return

	# FIXME: Need to update expected values on macos
	#if sys.platform == 'win32':
	#	return


	from anuga.utilities import parallel_abstraction as pypar

	myid = pypar.rank()
	numprocs = pypar.size()

	if not numprocs == 3:
		return

	#print numprocs

	barrier()

	metis_version = 4

	if myid == 0:

		nodes_0, triangles_0, boundary_0 = rectangular_cross(2, 2)

		domain = Domain(nodes_0, triangles_0, boundary_0)

		domain.set_quantity('elevation', topography)  # Use function for elevation
		domain.set_quantity('friction', 0.0)         # Constant friction
		domain.set_quantity('stage', expression='elevation')  # Dry initial stage
		domain.set_quantity('xmomentum', expression='friction + 2.0')
		domain.set_quantity('ymomentum', ycoord)

		#----------------------------------------------------------------------------------
		# Test pmesh_divide_metis
		#----------------------------------------------------------------------------------
		vertices, triangles, boundary, triangles_per_proc, quantities = pmesh_divide_metis(
			domain, numprocs)

		if False: 
			print_seq_values(vertices, triangles, triangles_per_proc)

		true_seq_values = get_true_seq_values()
		
		if False:
<<<<<<< HEAD
			print("True Seq Values = \\")
=======
			print "True Seq Values = \\"
>>>>>>> da644199
			pprint(true_seq_values)

		assert_(num.allclose(vertices, true_seq_values['vertices'] ))
		assert_(num.allclose(triangles, true_seq_values['triangles'] ))
		assert_(num.allclose(triangles_per_proc, true_seq_values['triangles_per_proc']))


		#----------------------------------------------------------------------------------
		# Test build_submesh
		#----------------------------------------------------------------------------------
		submesh = build_submesh(vertices, triangles, boundary,
		                        quantities, triangles_per_proc)

		if False: 
<<<<<<< HEAD
			print('submesh_values = \\')
=======
			print 'submesh_values = \\'
>>>>>>> da644199
			print_submesh_values(submesh)

		true_values = get_true_submesh_values()

		assert_(num.allclose(submesh['full_nodes'][0], true_values['full_nodes_0']))
		assert_(num.allclose(submesh['full_nodes'][1], true_values['full_nodes_1']))
		assert_(num.allclose(submesh['full_nodes'][2], true_values['full_nodes_2']))

		assert_(num.allclose(submesh['ghost_nodes'][0], true_values['ghost_nodes_0']))
		assert_(num.allclose(submesh['ghost_nodes'][1], true_values['ghost_nodes_1']))
		assert_(num.allclose(submesh['ghost_nodes'][2], true_values['ghost_nodes_2']))

		assert_(num.allclose(submesh['full_triangles'][0], true_values['full_triangles_0']))
		assert_(num.allclose(submesh['full_triangles'][1], true_values['full_triangles_1']))
		assert_(num.allclose(submesh['full_triangles'][2], true_values['full_triangles_2']))

		assert_(num.allclose(submesh['ghost_triangles'][0], true_values['ghost_triangles_0']))
		assert_(num.allclose(submesh['ghost_triangles'][1], true_values['ghost_triangles_1']))
		assert_(num.allclose(submesh['ghost_triangles'][2], true_values['ghost_triangles_2']))
		
		assert_(num.allclose(submesh['ghost_commun'][0], true_values['ghost_commun_0']))
		assert_(num.allclose(submesh['ghost_commun'][1], true_values['ghost_commun_1']))
		assert_(num.allclose(submesh['ghost_commun'][2], true_values['ghost_commun_2']))

		assert_(submesh['full_commun'] == true_values['full_commun'])

	barrier()
	#--------------------------------
	# Now do the comunnication part
	#--------------------------------

	if myid == 0:

		points, triangles, boundary, quantities, \
                    ghost_recv_dict, full_send_dict, tri_map, node_map, tri_l2g, node_l2g, \
                    ghost_layer_width =\
                    extract_submesh(submesh, triangles_per_proc)

		#----------------------------------------------------------------------------------
		# Test send_submesh
		#----------------------------------------------------------------------------------
		for p in range(1, numprocs):
			send_submesh(submesh, triangles_per_proc, p, verbose=False)
	else:
		#----------------------------------------------------------------------------------
		# Test rec_submesh
		#----------------------------------------------------------------------------------
		points, triangles, boundary, quantities, \
				ghost_recv_dict, full_send_dict, \
				no_full_nodes, no_full_trigs, tri_map, node_map, tri_l2g, node_l2g, \
				ghost_layer_width = \
				rec_submesh(0, verbose=False)

	barrier()

	#--------------------------------
	# Now do the test
	#--------------------------------
	if myid == 0:

		if False: 
<<<<<<< HEAD
			print('extract_values = \\')
=======
			print 'extract_values = \\'
>>>>>>> da644199
			print_extract_submesh(points, triangles, ghost_recv_dict, \
				                  full_send_dict, tri_map, node_map, ghost_layer_width)

		true_values  = get_true_extract_submesh()

		if False:
<<<<<<< HEAD
			print('true_extract_values = \\')
			pprint(true_values)

		
		assert_(num.allclose(points,   true_values['points']))
		assert_(num.allclose(triangles, true_values['triangles']))
		assert_(num.allclose(ghost_recv_dict[1], true_values['ghost_recv_dict_1']))
		assert_(num.allclose(ghost_recv_dict[2], true_values['ghost_recv_dict_2']))
		assert_(num.allclose(full_send_dict[1], true_values['full_send_dict_1']))
		assert_(num.allclose(full_send_dict[2], true_values['full_send_dict_2']))
		assert_(num.allclose(tri_map, true_values['tri_map']))
		assert_(num.allclose(node_map, true_values['node_map']))
		assert_(num.allclose(ghost_layer_width,  true_values['ghost_layer_width']))


	if myid == 1:

		if False: 
			print("rec_submesh_1 = \\")
=======
			print 'true_extract_values = \\'
			pprint(true_values)

		
		assert_(num.allclose(points,   true_values['points']))
		assert_(num.allclose(triangles, true_values['triangles']))
		assert_(num.allclose(ghost_recv_dict[1], true_values['ghost_recv_dict_1']))
		assert_(num.allclose(ghost_recv_dict[2], true_values['ghost_recv_dict_2']))
		assert_(num.allclose(full_send_dict[1], true_values['full_send_dict_1']))
		assert_(num.allclose(full_send_dict[2], true_values['full_send_dict_2']))
		assert_(num.allclose(tri_map, true_values['tri_map']))
		assert_(num.allclose(node_map, true_values['node_map']))
		assert_(num.allclose(ghost_layer_width,  true_values['ghost_layer_width']))


	if myid == 1:

		if False: 
			print "rec_submesh_1 = \\"
>>>>>>> da644199
			print_rec_submesh_1(points, triangles, ghost_recv_dict, full_send_dict, \
	                     tri_map, node_map, ghost_layer_width)

		
		true_values = get_true_rec_submesh_1()

		if False:
<<<<<<< HEAD
			print('true_rec_values_1 = \\')
=======
			print 'true_rec_values_1 = \\'
>>>>>>> da644199
			pprint(true_values)

		assert_(num.allclose(points,   true_values['points']))
		assert_(num.allclose(triangles, true_values['triangles']))
		assert_(num.allclose(ghost_recv_dict[0], true_values['ghost_recv_dict_0']))
		assert_(num.allclose(ghost_recv_dict[2], true_values['ghost_recv_dict_2']))
		assert_(num.allclose(full_send_dict[0], true_values['full_send_dict_0']))
		assert_(num.allclose(full_send_dict[2], true_values['full_send_dict_2']))
		assert_(num.allclose(tri_map, true_values['tri_map']))
		assert_(num.allclose(node_map, true_values['node_map']))
		assert_(num.allclose(ghost_layer_width,  true_values['ghost_layer_width']))


	if myid == 2:

		if False: 
<<<<<<< HEAD
			print("rec_submesh_2 = \\")
=======
			print "rec_submesh_2 = \\"
>>>>>>> da644199
			print_rec_submesh_2(points, triangles, ghost_recv_dict, full_send_dict, \
	                     tri_map, node_map, ghost_layer_width)

		true_values = get_true_rec_submesh_2()

		if False:
<<<<<<< HEAD
			print('true_rec_values_2 = \\')
=======
			print 'true_rec_values_2 = \\'
>>>>>>> da644199
			pprint(true_values)

		assert_(num.allclose(points,   true_values['points']))
		assert_(num.allclose(triangles, true_values['triangles']))
		assert_(num.allclose(ghost_recv_dict[0], true_values['ghost_recv_dict_0']))
		assert_(num.allclose(ghost_recv_dict[1], true_values['ghost_recv_dict_1']))
		assert_(num.allclose(full_send_dict[0], true_values['full_send_dict_0']))
		assert_(num.allclose(full_send_dict[1], true_values['full_send_dict_1']))
		assert_(num.allclose(tri_map, true_values['tri_map']))
		assert_(num.allclose(node_map, true_values['node_map']))
		assert_(num.allclose(ghost_layer_width,  true_values['ghost_layer_width']))

<<<<<<< HEAD

	finalize()
=======

	finalize()


#==============================================================================================

>>>>>>> da644199

def get_true_seq_values():

<<<<<<< HEAD
#==============================================================================================


def get_true_seq_values():

=======
>>>>>>> da644199
	if sys.platform == 'win32':
		true_seq_values = \
			{'triangles': array([[ 0,  9,  1],
				[ 1, 10,  2],
				[ 4, 10,  1],
				[ 2, 10,  5],
				[ 3,  9,  0],
				[ 6, 11,  3],
				[ 7, 11,  6],
				[ 4, 11,  7],
				[ 7, 12,  4],
				[ 8, 12,  7],
				[ 4,  9,  3],
				[ 1,  9,  4],
				[ 5, 10,  4],
				[ 3, 11,  4],
				[ 4, 12,  5],
				[ 5, 12,  8]]),
			'triangles_per_proc': array([4, 6, 6]),
			'vertices': array([[0.  , 0.  ],
				[0.  , 0.5 ],
				[0.  , 1.  ],
				[0.5 , 0.  ],
				[0.5 , 0.5 ],
				[0.5 , 1.  ],
				[1.  , 0.  ],
				[1.  , 0.5 ],
				[1.  , 1.  ],
				[0.25, 0.25],
				[0.25, 0.75],
				[0.75, 0.25],
				[0.75, 0.75]])}
		return true_seq_values

	metis_version = 4

	vertices = array([[0.  , 0.  ],
				[0.  , 0.5 ],
				[0.  , 1.  ],
				[0.5 , 0.  ],
				[0.5 , 0.5 ],
				[0.5 , 1.  ],
				[1.  , 0.  ],
				[1.  , 0.5 ],
				[1.  , 1.  ],
				[0.25, 0.25],
				[0.25, 0.75],
				[0.75, 0.25],
				[0.75, 0.75]])

	if  metis_version == 4:
		triangles = [[4, 9, 3], [4, 12, 5], [7, 12, 4], [8, 12, 7], [5, 12, 8],
                    [0, 9, 1], [1, 9, 4], [1, 10, 2], [4, 10, 1], [5, 10, 4],
                    [2, 10, 5], [3, 9, 0], [3, 11, 4], [6, 11, 3], [7, 11, 6], [4, 11, 7]]
		part = [5,6,5]

<<<<<<< HEAD

	if metis_version == 5:
		triangles = [[0,  9,  1], [3,  9,  0], [4,  9,  3], [1,  9,  4],
                      [3, 11,  4], [1, 10,  2], [4, 10,  1], [5, 10,  4],
                      [2, 10,  5], [4, 12,  5], [6, 11,  3], [7, 11,  6],
                      [4, 11,  7], [7, 12,  4], [8, 12,  7], [5, 12,  8]]
		part = [5,5,6]

=======

	if metis_version == 5:
		triangles = [[0,  9,  1], [3,  9,  0], [4,  9,  3], [1,  9,  4],
                      [3, 11,  4], [1, 10,  2], [4, 10,  1], [5, 10,  4],
                      [2, 10,  5], [4, 12,  5], [6, 11,  3], [7, 11,  6],
                      [4, 11,  7], [7, 12,  4], [8, 12,  7], [5, 12,  8]]
		part = [5,5,6]

>>>>>>> da644199
	true_seq_values = dict(vertices = vertices, triangles = triangles, triangles_per_proc = part)
	return true_seq_values


def print_seq_values(vertices, triangles, triangles_per_proc):

	values = dict(vertices = vertices, triangles = triangles, triangles_per_proc = triangles_per_proc)
<<<<<<< HEAD
	print("seq_values")
=======
	print "seq_values"
>>>>>>> da644199
	pprint(values)


def print_submesh_values(submesh):
	from pprint import pformat
	for i in [0,1,2]:
		parms = [ 'full_nodes',			 
			'ghost_nodes',
			'full_triangles',
			'ghost_triangles',
			'ghost_commun'
		]
		for parm in parms:
			name = "submesh['"+parm+"']["+str(i)+"]"
			value = eval(name)
			msg = parm + '_'+str(i)+'='+ pformat(value) + ','
<<<<<<< HEAD
			print(msg)
	value = submesh['full_commun']
	msg = 'full_commun='+ pformat(value)
	print(msg)
=======
			print msg
	value = submesh['full_commun']
	msg = 'full_commun='+ pformat(value)
	print msg
>>>>>>> da644199

def get_true_submesh_values():
	metis_version = 4

	if sys.platform == 'win32':

		true_values = dict( \
			full_nodes_0=array([[ 0.  ,  0.  ,  0.  ],
				[ 1.  ,  0.  ,  0.5 ],
				[ 2.  ,  0.  ,  1.  ],
				[ 4.  ,  0.5 ,  0.5 ],
				[ 5.  ,  0.5 ,  1.  ],
				[ 9.  ,  0.25,  0.25],
				[10.  ,  0.25,  0.75]]),
			ghost_nodes_0=array([[ 3.  ,  0.5 ,  0.  ],
				[12.  ,  0.75,  0.75]]),
			full_triangles_0=array([[ 0,  9,  1],
				[ 1, 10,  2],
				[ 4, 10,  1],
				[ 2, 10,  5]]),
			ghost_triangles_0=array([[ 4,  3,  9,  0],
				[10,  4,  9,  3],
				[11,  1,  9,  4],
				[12,  5, 10,  4],
				[14,  4, 12,  5]]),
			ghost_commun_0=array([[ 4,  1],
				[10,  2],
				[11,  2],
				[12,  2],
				[14,  2]]),
			full_nodes_1=array([[ 0.  ,  0.  ,  0.  ],
				[ 3.  ,  0.5 ,  0.  ],
				[ 4.  ,  0.5 ,  0.5 ],
				[ 6.  ,  1.  ,  0.  ],
				[ 7.  ,  1.  ,  0.5 ],
				[ 8.  ,  1.  ,  1.  ],
				[ 9.  ,  0.25,  0.25],
				[11.  ,  0.75,  0.25],
				[12.  ,  0.75,  0.75]]),
			ghost_nodes_1=array([[ 1.  ,  0.  ,  0.5 ],
				[ 5.  ,  0.5 ,  1.  ],
				[10.  ,  0.25,  0.75]]),
			full_triangles_1=array([[ 3,  9,  0],
				[ 6, 11,  3],
				[ 7, 11,  6],
				[ 4, 11,  7],
				[ 7, 12,  4],
				[ 8, 12,  7]]),
			ghost_triangles_1=array([[ 0,  0,  9,  1],
				[10,  4,  9,  3],
				[11,  1,  9,  4],
				[12,  5, 10,  4],
				[13,  3, 11,  4],
				[14,  4, 12,  5],
				[15,  5, 12,  8]]),
			ghost_commun_1=array([[ 0,  0],
				[10,  2],
				[11,  2],
				[12,  2],
				[13,  2],
				[14,  2],
				[15,  2]]),
			full_nodes_2=array([[ 1.  ,  0.  ,  0.5 ],
				[ 3.  ,  0.5 ,  0.  ],
				[ 4.  ,  0.5 ,  0.5 ],
				[ 5.  ,  0.5 ,  1.  ],
				[ 8.  ,  1.  ,  1.  ],
				[ 9.  ,  0.25,  0.25],
				[10.  ,  0.25,  0.75],
				[11.  ,  0.75,  0.25],
				[12.  ,  0.75,  0.75]]),
			ghost_nodes_2=array([[0. , 0. , 0. ],
				[2. , 0. , 1. ],
				[6. , 1. , 0. ],
				[7. , 1. , 0.5]]),
			full_triangles_2=array([[ 4,  9,  3],
				[ 1,  9,  4],
				[ 5, 10,  4],
				[ 3, 11,  4],
				[ 4, 12,  5],
				[ 5, 12,  8]]),
			ghost_triangles_2=array([[ 0,  0,  9,  1],
				[ 1,  1, 10,  2],
				[ 2,  4, 10,  1],
				[ 3,  2, 10,  5],
				[ 4,  3,  9,  0],
				[ 5,  6, 11,  3],
				[ 6,  7, 11,  6],
				[ 7,  4, 11,  7],
				[ 8,  7, 12,  4],
				[ 9,  8, 12,  7]]),
			ghost_commun_2=array([[0, 0],
				[1, 0],
				[2, 0],
				[3, 0],
				[4, 1],
				[5, 1],
				[6, 1],
				[7, 1],
				[8, 1],
				[9, 1]]),
			full_commun=[{0: [1, 2], 1: [2], 2: [2], 3: [2]},
			{4: [0, 2], 5: [2], 6: [2], 7: [2], 8: [2], 9: [2]},
			{10: [0, 1], 11: [0, 1], 12: [0, 1], 13: [1], 14: [0, 1], 15: [1]}] )

		return true_values

	if metis_version == 4:
		true_values = dict(
		full_nodes_0=array([[  3.  ,   0.5 ,   0.  ],
			[  4.  ,   0.5 ,   0.5 ],
			[  5.  ,   0.5 ,   1.  ],
			[  7.  ,   1.  ,   0.5 ],
			[  8.  ,   1.  ,   1.  ],
			[  9.  ,   0.25,   0.25],
			[ 12.  ,   0.75,   0.75]]),
		ghost_nodes_0=array([[  0.  ,   0.  ,   0.  ],
			[  1.  ,   0.  ,   0.5 ],
			[  2.  ,   0.  ,   1.  ],
			[  6.  ,   1.  ,   0.  ],
			[ 10.  ,   0.25,   0.75],
			[ 11.  ,   0.75,   0.25]]),
		full_triangles_0=array([[ 4,  9,  3],
			[ 4, 12,  5],
			[ 7, 12,  4],
			[ 8, 12,  7],
			[ 5, 12,  8]]),
		ghost_triangles_0=array([[ 5,  0,  9,  1],
			[ 6,  1,  9,  4],
			[ 8,  4, 10,  1],
			[ 9,  5, 10,  4],
			[10,  2, 10,  5],
			[11,  3,  9,  0],
			[12,  3, 11,  4],
			[13,  6, 11,  3],
			[14,  7, 11,  6],
			[15,  4, 11,  7]]),
		ghost_commun_0=array([[ 5,  1],
			[ 6,  1],
			[ 8,  1],
			[ 9,  1],
			[10,  1],
			[11,  2],
			[12,  2],
			[13,  2],
			[14,  2],
			[15,  2]]),
		full_nodes_1=array([[  0.  ,   0.  ,   0.  ],
			[  1.  ,   0.  ,   0.5 ],
			[  2.  ,   0.  ,   1.  ],
			[  4.  ,   0.5 ,   0.5 ],
			[  5.  ,   0.5 ,   1.  ],
			[  9.  ,   0.25,   0.25],
			[ 10.  ,   0.25,   0.75]]),
		ghost_nodes_1=array([[  3.  ,   0.5 ,   0.  ],
			[  7.  ,   1.  ,   0.5 ],
			[  8.  ,   1.  ,   1.  ],
			[ 11.  ,   0.75,   0.25],
			[ 12.  ,   0.75,   0.75]]),
		full_triangles_1=array([[ 0,  9,  1],
			[ 1,  9,  4],
			[ 1, 10,  2],
			[ 4, 10,  1],
			[ 5, 10,  4],
			[ 2, 10,  5]]),
		ghost_triangles_1=array([[ 0,  4,  9,  3],
			[ 1,  4, 12,  5],
			[ 2,  7, 12,  4],
			[ 4,  5, 12,  8],
			[11,  3,  9,  0],
			[12,  3, 11,  4]]),
		ghost_commun_1=array([[ 0,  0],
			[ 1,  0],
			[ 2,  0],
			[ 4,  0],
			[11,  2],
			[12,  2]]),
		full_nodes_2=array([[  0.  ,   0.  ,   0.  ],
			[  3.  ,   0.5 ,   0.  ],
			[  4.  ,   0.5 ,   0.5 ],
			[  6.  ,   1.  ,   0.  ],
			[  7.  ,   1.  ,   0.5 ],
			[  9.  ,   0.25,   0.25],
			[ 11.  ,   0.75,   0.25]]),
		ghost_nodes_2=array([[  1.  ,   0.  ,   0.5 ],
			[  5.  ,   0.5 ,   1.  ],
			[  8.  ,   1.  ,   1.  ],
			[ 12.  ,   0.75,   0.75]]),
		full_triangles_2=array([[ 3,  9,  0],
			[ 3, 11,  4],
			[ 6, 11,  3],
			[ 7, 11,  6],
			[ 4, 11,  7]]),
		ghost_triangles_2=array([[ 0,  4,  9,  3],
			[ 1,  4, 12,  5],
			[ 2,  7, 12,  4],
			[ 3,  8, 12,  7],
			[ 5,  0,  9,  1],
			[ 6,  1,  9,  4]]),
		ghost_commun_2=array([[0, 0],
			[1, 0],
			[2, 0],
			[3, 0],
			[5, 1],
			[6, 1]]),
		full_commun = [{0: [1, 2], 1: [1, 2], 2: [1, 2], 3: [2], 4: [1]}, {5: [0, 2], 6: [
		0, 2], 7: [], 8: [0], 9: [0], 10: [0]}, {11: [0, 1], 12: [0, 1], 13: [0], 14: [0], 15: [0]}]
		)
		return true_values

	#===============================================
	if metis_version == 5:
		true_values = dict(
		full_nodes_0=array([[  0.  ,   0.  ,   0.  ],
			[  1.  ,   0.  ,   0.5 ],
			[  3.  ,   0.5 ,   0.  ],
			[  4.  ,   0.5 ,   0.5 ],
			[  9.  ,   0.25,   0.25],
			[ 11.  ,   0.75,   0.25]]),
		ghost_nodes_0=array([[  2.  ,   0.  ,   1.  ],
			[  5.  ,   0.5 ,   1.  ],
			[  6.  ,   1.  ,   0.  ],
			[  7.  ,   1.  ,   0.5 ],
			[ 10.  ,   0.25,   0.75],
			[ 12.  ,   0.75,   0.75]]),
		full_triangles_0=array([[ 0,  9,  1],
			[ 3,  9,  0],
			[ 4,  9,  3],
			[ 1,  9,  4],
			[ 3, 11,  4]]),
		ghost_triangles_0=array([[ 5,  1, 10,  2],
			[ 6,  4, 10,  1],
			[ 7,  5, 10,  4],
			[10,  6, 11,  3],
			[11,  7, 11,  6],
			[12,  4, 11,  7],
			[13,  7, 12,  4]]),
		ghost_commun_0=array([[ 5,  1],
			[ 6,  1],
			[ 7,  1],
			[10,  2],
			[11,  2],
			[12,  2],
			[13,  2]]),
		full_nodes_1=array([[  1.  ,   0.  ,   0.5 ],
			[  2.  ,   0.  ,   1.  ],
			[  4.  ,   0.5 ,   0.5 ],
			[  5.  ,   0.5 ,   1.  ],
			[ 10.  ,   0.25,   0.75],
			[ 12.  ,   0.75,   0.75]]),
		ghost_nodes_1=array([[  0.  ,   0.  ,   0.  ],
			[  3.  ,   0.5 ,   0.  ],
			[  7.  ,   1.  ,   0.5 ],
			[  8.  ,   1.  ,   1.  ],
			[  9.  ,   0.25,   0.25],
			[ 11.  ,   0.75,   0.25]]),
		full_triangles_1=array([[ 1, 10,  2],
			[ 4, 10,  1],
			[ 5, 10,  4],
			[ 2, 10,  5],
			[ 4, 12,  5]]),
		ghost_triangles_1=array([[ 0,  0,  9,  1],
			[ 2,  4,  9,  3],
			[ 3,  1,  9,  4],
			[12,  4, 11,  7],
			[13,  7, 12,  4],
			[14,  8, 12,  7],
			[15,  5, 12,  8]]),
		ghost_commun_1=array([[ 0,  0],
			[ 2,  0],
			[ 3,  0],
			[12,  2],
			[13,  2],
			[14,  2],
			[15,  2]]),
		full_nodes_2=array([[  3.  ,   0.5 ,   0.  ],
			[  4.  ,   0.5 ,   0.5 ],
			[  5.  ,   0.5 ,   1.  ],
			[  6.  ,   1.  ,   0.  ],
			[  7.  ,   1.  ,   0.5 ],
			[  8.  ,   1.  ,   1.  ],
			[ 11.  ,   0.75,   0.25],
			[ 12.  ,   0.75,   0.75]]),
		ghost_nodes_2=array([[  9.  ,   0.25,   0.25],
			[ 10.  ,   0.25,   0.75]]),
		full_triangles_2=array([[ 6, 11,  3],
			[ 7, 11,  6],
			[ 4, 11,  7],
			[ 7, 12,  4],
			[ 8, 12,  7],
			[ 5, 12,  8]]),
		ghost_triangles_2=array([[ 2,  4,  9,  3],
			[ 4,  3, 11,  4],
			[ 7,  5, 10,  4],
			[ 9,  4, 12,  5]]),
		ghost_commun_2=array([[2, 0],
			[4, 0],
			[7, 1],
			[9, 1]])
		)
		return true_values

def print_extract_submesh(points, triangles, ghost_recv_dict, full_send_dict, \
	                     tri_map, node_map, ghost_layer_width):

	values = dict(
		points = points,
		triangles = triangles,
		ghost_layer_width=ghost_layer_width,
		ghost_recv_dict_1= ghost_recv_dict[1],
		ghost_recv_dict_2= ghost_recv_dict[2],
		full_send_dict_1=full_send_dict[1],
		full_send_dict_2=full_send_dict[2],
		tri_map=tri_map,
		node_map=node_map)

	pprint(values)	

def print_extract_submesh_1(points, triangles, ghost_recv_dict, full_send_dict, \
	                     tri_map, node_map, ghost_layer_width):

	values = dict(
		points = points,
		triangles = triangles,
		ghost_layer_width=ghost_layer_width,
		ghost_recv_dict_1= ghost_recv_dict[1],
		ghost_recv_dict_2= ghost_recv_dict[2],
		full_send_dict_1=full_send_dict[1],
		full_send_dict_2=full_send_dict[2],
		tri_map=tri_map,
		node_map=node_map)

	pprint(values)		

def get_true_extract_submesh():

	if sys.platform == 'win32':
		true_values = \
			{'full_send_dict_1': [array([0]), array([0])],
			'full_send_dict_2': [array([0, 1, 2, 3]),
								array([0, 1, 2, 3])],
			'ghost_layer_width': 2,
			'ghost_recv_dict_1': [array([4]), array([4])],
			'ghost_recv_dict_2': [array([5, 6, 7, 8]),
								array([10, 11, 12, 14])],
			'node_map': array([ 0,  1,  2,  7,  3,  4, -1, -1, -1,  5,  6, -1,  8]),
			'points': array([[0.  , 0.  ],
				[0.  , 0.5 ],
				[0.  , 1.  ],
				[0.5 , 0.5 ],
				[0.5 , 1.  ],
				[0.25, 0.25],
				[0.25, 0.75],
				[0.5 , 0.  ],
				[0.75, 0.75]]),
			'tri_map': array([ 0,  1,  2,  3,  4, -1, -1, -1, -1, -1,  5,  6,  7, -1,  8],
				dtype=int),
			'triangles': array([[0, 5, 1],
				[1, 6, 2],
				[3, 6, 1],
				[2, 6, 4],
				[7, 5, 0],
				[3, 5, 7],
				[1, 5, 3],
				[4, 6, 3],
				[3, 8, 4]])}			

		return true_values



	true_values = \
			{'full_send_dict_1': [array([0, 1, 2, 4]), array([0, 1, 2, 4])],
			'full_send_dict_2': [array([0, 1, 2, 3]), array([0, 1, 2, 3])],
			'ghost_layer_width': 2,
			'ghost_recv_dict_1': [array([5, 6, 7, 8, 9]), array([ 5,  6,  8,  9, 10])],
			'ghost_recv_dict_2': [array([10, 11, 12, 13, 14]),
								array([11, 12, 13, 14, 15])],
			'node_map': array([ 7,  8,  9,  0,  1,  2, 10,  3,  4,  5, 11, 12,  6]),
			'points': array([[ 0.5 ,  0.  ],
				[ 0.5 ,  0.5 ],
				[ 0.5 ,  1.  ],
				[ 1.  ,  0.5 ],
				[ 1.  ,  1.  ],
				[ 0.25,  0.25],
				[ 0.75,  0.75],
				[ 0.  ,  0.  ],
				[ 0.  ,  0.5 ],
				[ 0.  ,  1.  ],
				[ 1.  ,  0.  ],
				[ 0.25,  0.75],
				[ 0.75,  0.25]]),
			'tri_map': array([ 0,  1,  2,  3,  4,  5,  6, -1,  7,  8,  9, 10, 11, 12, 13, 14]),
			'triangles': array([[ 1,  5,  0],
				[ 1,  6,  2],
				[ 3,  6,  1],
				[ 4,  6,  3],
				[ 2,  6,  4],
				[ 7,  5,  8],
				[ 8,  5,  1],
				[ 1, 11,  8],
				[ 2, 11,  1],
				[ 9, 11,  2],
				[ 0,  5,  7],
				[ 0, 12,  1],
				[10, 12,  0],
				[ 3, 12, 10],
				[ 1, 12,  3]])}


	return true_values

def print_rec_submesh_1(points, triangles, ghost_recv_dict, full_send_dict, \
	                     tri_map, node_map, ghost_layer_width):

	values = dict(
		points = points,
		triangles = triangles,
		ghost_layer_width=ghost_layer_width,
		ghost_recv_dict_0= ghost_recv_dict[0],
		ghost_recv_dict_2= ghost_recv_dict[2],
		full_send_dict_0=full_send_dict[0],
		full_send_dict_2=full_send_dict[2],
		tri_map=tri_map,
		node_map=node_map)

	pprint(values)		


def get_true_rec_submesh_1():

	if sys.platform == 'win32':
		true_values = \
		{'full_send_dict_0': [array([0]), array([4])],
		'full_send_dict_2': [array([0, 1, 2, 3, 4, 5]),
							array([4, 5, 6, 7, 8, 9])],
		'ghost_layer_width': 2,
		'ghost_recv_dict_0': [array([6]), array([0])],
		'ghost_recv_dict_2': [array([ 7,  8,  9, 10, 11, 12]),
							array([10, 11, 12, 13, 14, 15])],
		'node_map': array([ 0,  9, -1,  1,  2, 10,  3,  4,  5,  6, 11,  7,  8]),
		'points': array([[0.  , 0.  ],
			[0.5 , 0.  ],
			[0.5 , 0.5 ],
			[1.  , 0.  ],
			[1.  , 0.5 ],
			[1.  , 1.  ],
			[0.25, 0.25],
			[0.75, 0.25],
			[0.75, 0.75],
			[0.  , 0.5 ],
			[0.5 , 1.  ],
			[0.25, 0.75]]),
		'tri_map': array([ 6, -1, -1, -1,  0,  1,  2,  3,  4,  5,  7,  8,  9, 10, 11, 12],
			dtype=int),
		'triangles': array([[ 1,  6,  0],
			[ 3,  7,  1],
			[ 4,  7,  3],
			[ 2,  7,  4],
			[ 4,  8,  2],
			[ 5,  8,  4],
			[ 0,  6,  9],
			[ 2,  6,  1],
			[ 9,  6,  2],
			[10, 11,  2],
			[ 1,  7,  2],
			[ 2,  8, 10],
			[10,  8,  5]])}			

		return true_values



	true_values = \
		{'full_send_dict_0': [array([0, 1, 3, 4, 5]), array([ 5,  6,  8,  9, 10])],
		'full_send_dict_2': [array([0, 1]), array([5, 6])],
		'ghost_layer_width': 2,
		'ghost_recv_dict_0': [array([6, 7, 8, 9]), array([0, 1, 2, 4])],
		'ghost_recv_dict_2': [array([10, 11]), array([11, 12])],
		'node_map': array([ 0,  1,  2,  7,  3,  4, -1,  8,  9,  5,  6, 10, 11]),
		'points': array([[ 0.  ,  0.  ],
			[ 0.  ,  0.5 ],
			[ 0.  ,  1.  ],
			[ 0.5 ,  0.5 ],
			[ 0.5 ,  1.  ],
			[ 0.25,  0.25],
			[ 0.25,  0.75],
			[ 0.5 ,  0.  ],
			[ 1.  ,  0.5 ],
			[ 1.  ,  1.  ],
			[ 0.75,  0.25],
			[ 0.75,  0.75]]),
		'tri_map': array([ 6,  7,  8, -1,  9,  0,  1,  2,  3,  4,  5, 10, 11]),
		'triangles': array([[ 0,  5,  1],
			[ 1,  5,  3],
			[ 1,  6,  2],
			[ 3,  6,  1],
			[ 4,  6,  3],
			[ 2,  6,  4],
			[ 3,  5,  7],
			[ 3, 11,  4],
			[ 8, 11,  3],
			[ 4, 11,  9],
			[ 7,  5,  0],
			[ 7, 10,  3]])}

	return true_values		

def print_rec_submesh_2(points, triangles, ghost_recv_dict, full_send_dict, \
	                     tri_map, node_map, ghost_layer_width):

	values = dict(
		points = points,
		triangles = triangles,
		ghost_layer_width=ghost_layer_width,
		ghost_recv_dict_0= ghost_recv_dict[0],
		ghost_recv_dict_1= ghost_recv_dict[1],
		full_send_dict_0=full_send_dict[0],
		full_send_dict_1=full_send_dict[1],
		tri_map=tri_map,
		node_map=node_map)

	pprint(values)

def get_true_rec_submesh_2():

	if sys.platform == 'win32':
		true_values = \
		{'full_send_dict_0': [array([0, 1, 2, 4]),
							array([10, 11, 12, 14])],
		'full_send_dict_1': [array([0, 1, 2, 3, 4, 5]),
							array([10, 11, 12, 13, 14, 15])],
		'ghost_layer_width': 2,
		'ghost_recv_dict_0': [array([6, 7, 8, 9]),
							array([0, 1, 2, 3])],
		'ghost_recv_dict_1': [array([10, 11, 12, 13, 14, 15]),
							array([4, 5, 6, 7, 8, 9])],
		'node_map': array([ 9,  0, 10,  1,  2,  3, 11, 12,  4,  5,  6,  7,  8]),
		'points': array([[0.  , 0.5 ],
			[0.5 , 0.  ],
			[0.5 , 0.5 ],
			[0.5 , 1.  ],
			[1.  , 1.  ],
			[0.25, 0.25],
			[0.25, 0.75],
			[0.75, 0.25],
			[0.75, 0.75],
			[0.  , 0.  ],
			[0.  , 1.  ],
			[1.  , 0.  ],
			[1.  , 0.5 ]]),
		'tri_map': array([ 6,  7,  8,  9, 10, 11, 12, 13, 14, 15,  0,  1,  2,  3,  4,  5, -1],
			dtype=int),
		'triangles': array([[ 2,  5,  1],
			[ 0,  5,  2],
			[ 3,  6,  2],
			[ 1,  7,  2],
			[ 2,  8,  3],
			[ 3,  8,  4],
			[ 9,  5,  0],
			[ 0,  6, 10],
			[ 2,  6,  0],
			[10,  6,  3],
			[ 1,  5,  9],
			[11,  7,  1],
			[12,  7, 11],
			[ 2,  7, 12],
			[12,  8,  2],
			[ 4,  8, 12]])}		

		return true_values



	metis_version = 4

	if metis_version == 4:
		true_values = dict(
		triangles=array([[ 1,  5,  0],
			[ 1,  6,  2],
			[ 3,  6,  1],
			[ 4,  6,  3],
			[ 2,  6,  4],
			[ 2,  5,  1],
			[ 2, 10,  8],
			[ 4, 10,  2],
			[ 9, 10,  4],
			[ 0,  5,  7],
			[ 7,  5,  2]]),
		points=array([[ 0.  ,  0.  ],
			[ 0.5 ,  0.  ],
			[ 0.5 ,  0.5 ],
			[ 1.  ,  0.  ],
			[ 1.  ,  0.5 ],
			[ 0.25,  0.25],
			[ 0.75,  0.25],
			[ 0.  ,  0.5 ],
			[ 0.5 ,  1.  ],
			[ 1.  ,  1.  ],
			[ 0.75,  0.75]]),
		full_send_dict_0=[array([0, 1, 2, 3, 4]), array([11, 12, 13, 14, 15])],
		full_send_dict_1=[array([0, 1]), array([11, 12])],
		node_map=array([ 0,  7, -1,  1,  2,  8,  3,  4,  9,  5, -1,  6, 10]),
		ghost_recv_dict_1=[array([ 9, 10]), array([5, 6])],
		ghost_recv_dict_0=[array([5, 6, 7, 8]), array([0, 1, 2, 3])],
		ghost_layer_width=2,
		tri_map=array([ 5,  6,  7,  8, -1,  9, 10, -1, -1, -1, -1,  0,  1,  2,  3,  4, -1]))

		return true_values

###############################################################

class Test_parallel_distribute_mesh(unittest.TestCase):

	def test_distribute_three_processors(self):
		# Expect this test to fail if not run from the parallel directory.

		import os
		abs_script_name = os.path.abspath(__file__)
		cmd = "mpiexec -np %d python %s" % (3, abs_script_name)

		status = os.system(cmd)

		assert_(status == 0)


# Because we are doing assertions outside of the TestCase class
# the PyUnit defined assert_ function can't be used.
def assert_(condition, msg="Assertion Failed"):
	if condition == False:
<<<<<<< HEAD
		raise_(AssertionError, msg)
=======
		raise AssertionError, msg
>>>>>>> da644199

#-------------------------------------------------------------
if __name__ == "__main__":
	if numprocs == 1:
		runner = unittest.TextTestRunner()
		suite = unittest.makeSuite(Test_parallel_distribute_mesh, 'test')
		runner.run(suite)
	else:
		#atexit.register(finalize)

		from anuga.utilities.parallel_abstraction import global_except_hook
		import sys
		sys.excepthook = global_except_hook
		
		distibute_three_processors()

<|MERGE_RESOLUTION|>--- conflicted
+++ resolved
@@ -93,11 +93,7 @@
 		true_seq_values = get_true_seq_values()
 		
 		if False:
-<<<<<<< HEAD
 			print("True Seq Values = \\")
-=======
-			print "True Seq Values = \\"
->>>>>>> da644199
 			pprint(true_seq_values)
 
 		assert_(num.allclose(vertices, true_seq_values['vertices'] ))
@@ -112,11 +108,7 @@
 		                        quantities, triangles_per_proc)
 
 		if False: 
-<<<<<<< HEAD
 			print('submesh_values = \\')
-=======
-			print 'submesh_values = \\'
->>>>>>> da644199
 			print_submesh_values(submesh)
 
 		true_values = get_true_submesh_values()
@@ -178,18 +170,13 @@
 	if myid == 0:
 
 		if False: 
-<<<<<<< HEAD
 			print('extract_values = \\')
-=======
-			print 'extract_values = \\'
->>>>>>> da644199
 			print_extract_submesh(points, triangles, ghost_recv_dict, \
 				                  full_send_dict, tri_map, node_map, ghost_layer_width)
 
 		true_values  = get_true_extract_submesh()
 
 		if False:
-<<<<<<< HEAD
 			print('true_extract_values = \\')
 			pprint(true_values)
 
@@ -209,27 +196,6 @@
 
 		if False: 
 			print("rec_submesh_1 = \\")
-=======
-			print 'true_extract_values = \\'
-			pprint(true_values)
-
-		
-		assert_(num.allclose(points,   true_values['points']))
-		assert_(num.allclose(triangles, true_values['triangles']))
-		assert_(num.allclose(ghost_recv_dict[1], true_values['ghost_recv_dict_1']))
-		assert_(num.allclose(ghost_recv_dict[2], true_values['ghost_recv_dict_2']))
-		assert_(num.allclose(full_send_dict[1], true_values['full_send_dict_1']))
-		assert_(num.allclose(full_send_dict[2], true_values['full_send_dict_2']))
-		assert_(num.allclose(tri_map, true_values['tri_map']))
-		assert_(num.allclose(node_map, true_values['node_map']))
-		assert_(num.allclose(ghost_layer_width,  true_values['ghost_layer_width']))
-
-
-	if myid == 1:
-
-		if False: 
-			print "rec_submesh_1 = \\"
->>>>>>> da644199
 			print_rec_submesh_1(points, triangles, ghost_recv_dict, full_send_dict, \
 	                     tri_map, node_map, ghost_layer_width)
 
@@ -237,11 +203,7 @@
 		true_values = get_true_rec_submesh_1()
 
 		if False:
-<<<<<<< HEAD
 			print('true_rec_values_1 = \\')
-=======
-			print 'true_rec_values_1 = \\'
->>>>>>> da644199
 			pprint(true_values)
 
 		assert_(num.allclose(points,   true_values['points']))
@@ -258,22 +220,14 @@
 	if myid == 2:
 
 		if False: 
-<<<<<<< HEAD
 			print("rec_submesh_2 = \\")
-=======
-			print "rec_submesh_2 = \\"
->>>>>>> da644199
 			print_rec_submesh_2(points, triangles, ghost_recv_dict, full_send_dict, \
 	                     tri_map, node_map, ghost_layer_width)
 
 		true_values = get_true_rec_submesh_2()
 
 		if False:
-<<<<<<< HEAD
 			print('true_rec_values_2 = \\')
-=======
-			print 'true_rec_values_2 = \\'
->>>>>>> da644199
 			pprint(true_values)
 
 		assert_(num.allclose(points,   true_values['points']))
@@ -286,28 +240,15 @@
 		assert_(num.allclose(node_map, true_values['node_map']))
 		assert_(num.allclose(ghost_layer_width,  true_values['ghost_layer_width']))
 
-<<<<<<< HEAD
 
 	finalize()
-=======
-
-	finalize()
 
 
 #==============================================================================================
 
->>>>>>> da644199
 
 def get_true_seq_values():
 
-<<<<<<< HEAD
-#==============================================================================================
-
-
-def get_true_seq_values():
-
-=======
->>>>>>> da644199
 	if sys.platform == 'win32':
 		true_seq_values = \
 			{'triangles': array([[ 0,  9,  1],
@@ -364,7 +305,6 @@
                     [2, 10, 5], [3, 9, 0], [3, 11, 4], [6, 11, 3], [7, 11, 6], [4, 11, 7]]
 		part = [5,6,5]
 
-<<<<<<< HEAD
 
 	if metis_version == 5:
 		triangles = [[0,  9,  1], [3,  9,  0], [4,  9,  3], [1,  9,  4],
@@ -373,16 +313,6 @@
                       [4, 11,  7], [7, 12,  4], [8, 12,  7], [5, 12,  8]]
 		part = [5,5,6]
 
-=======
-
-	if metis_version == 5:
-		triangles = [[0,  9,  1], [3,  9,  0], [4,  9,  3], [1,  9,  4],
-                      [3, 11,  4], [1, 10,  2], [4, 10,  1], [5, 10,  4],
-                      [2, 10,  5], [4, 12,  5], [6, 11,  3], [7, 11,  6],
-                      [4, 11,  7], [7, 12,  4], [8, 12,  7], [5, 12,  8]]
-		part = [5,5,6]
-
->>>>>>> da644199
 	true_seq_values = dict(vertices = vertices, triangles = triangles, triangles_per_proc = part)
 	return true_seq_values
 
@@ -390,11 +320,7 @@
 def print_seq_values(vertices, triangles, triangles_per_proc):
 
 	values = dict(vertices = vertices, triangles = triangles, triangles_per_proc = triangles_per_proc)
-<<<<<<< HEAD
 	print("seq_values")
-=======
-	print "seq_values"
->>>>>>> da644199
 	pprint(values)
 
 
@@ -411,17 +337,10 @@
 			name = "submesh['"+parm+"']["+str(i)+"]"
 			value = eval(name)
 			msg = parm + '_'+str(i)+'='+ pformat(value) + ','
-<<<<<<< HEAD
 			print(msg)
 	value = submesh['full_commun']
 	msg = 'full_commun='+ pformat(value)
 	print(msg)
-=======
-			print msg
-	value = submesh['full_commun']
-	msg = 'full_commun='+ pformat(value)
-	print msg
->>>>>>> da644199
 
 def get_true_submesh_values():
 	metis_version = 4
@@ -995,7 +914,6 @@
 		return true_values
 
 
-
 	metis_version = 4
 
 	if metis_version == 4:
@@ -1032,6 +950,42 @@
 
 		return true_values
 
+	metis_version = 4
+
+	if metis_version == 4:
+		true_values = dict(
+		triangles=array([[ 1,  5,  0],
+			[ 1,  6,  2],
+			[ 3,  6,  1],
+			[ 4,  6,  3],
+			[ 2,  6,  4],
+			[ 2,  5,  1],
+			[ 2, 10,  8],
+			[ 4, 10,  2],
+			[ 9, 10,  4],
+			[ 0,  5,  7],
+			[ 7,  5,  2]]),
+		points=array([[ 0.  ,  0.  ],
+			[ 0.5 ,  0.  ],
+			[ 0.5 ,  0.5 ],
+			[ 1.  ,  0.  ],
+			[ 1.  ,  0.5 ],
+			[ 0.25,  0.25],
+			[ 0.75,  0.25],
+			[ 0.  ,  0.5 ],
+			[ 0.5 ,  1.  ],
+			[ 1.  ,  1.  ],
+			[ 0.75,  0.75]]),
+		full_send_dict_0=[array([0, 1, 2, 3, 4]), array([11, 12, 13, 14, 15])],
+		full_send_dict_1=[array([0, 1]), array([11, 12])],
+		node_map=array([ 0,  7, -1,  1,  2,  8,  3,  4,  9,  5, -1,  6, 10]),
+		ghost_recv_dict_1=[array([ 9, 10]), array([5, 6])],
+		ghost_recv_dict_0=[array([5, 6, 7, 8]), array([0, 1, 2, 3])],
+		ghost_layer_width=2,
+		tri_map=array([ 5,  6,  7,  8, -1,  9, 10, -1, -1, -1, -1,  0,  1,  2,  3,  4, -1]))
+
+		return true_values
+
 ###############################################################
 
 class Test_parallel_distribute_mesh(unittest.TestCase):
@@ -1052,11 +1006,7 @@
 # the PyUnit defined assert_ function can't be used.
 def assert_(condition, msg="Assertion Failed"):
 	if condition == False:
-<<<<<<< HEAD
 		raise_(AssertionError, msg)
-=======
-		raise AssertionError, msg
->>>>>>> da644199
 
 #-------------------------------------------------------------
 if __name__ == "__main__":
