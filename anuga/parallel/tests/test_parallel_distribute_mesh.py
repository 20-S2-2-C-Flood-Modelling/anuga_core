--- conflicted
+++ resolved
@@ -66,17 +66,15 @@
     myid = pypar.rank()
     numprocs = pypar.size()
 
-<<<<<<< HEAD
     if not numprocs == 3:
         return
-=======
-	try:
-		import pymetis
-		metis_version = 5
-	except:
-		metis_version = 4
+
+    try:
+        import pymetis
+        metis_version = 5
+    except:
+    metis_version = 4
 	
->>>>>>> 2ec2b57f
 
     #print numprocs
 
@@ -105,61 +103,6 @@
         if False: 
             print_seq_values(vertices, triangles, triangles_per_proc)
 
-<<<<<<< HEAD
-        true_seq_values = get_true_seq_values()
-        
-        if False:
-            print("True Seq Values = \\")
-            pprint(true_seq_values)
-
-        assert_(num.allclose(vertices, true_seq_values['vertices'] ))
-        assert_(num.allclose(triangles, true_seq_values['triangles'] ))
-        assert_(num.allclose(triangles_per_proc, true_seq_values['triangles_per_proc']))
-
-
-        #----------------------------------------------------------------------------------
-        # Test build_submesh
-        #----------------------------------------------------------------------------------
-        submesh = build_submesh(vertices, triangles, boundary,
-                                quantities, triangles_per_proc)
-
-        if False: 
-            print('submesh_values = \\')
-            print_submesh_values(submesh)
-
-        true_values = get_true_submesh_values()
-
-        assert_(num.allclose(submesh['full_nodes'][0], true_values['full_nodes_0']))
-        assert_(num.allclose(submesh['full_nodes'][1], true_values['full_nodes_1']))
-        assert_(num.allclose(submesh['full_nodes'][2], true_values['full_nodes_2']))
-
-        assert_(num.allclose(submesh['ghost_nodes'][0], true_values['ghost_nodes_0']))
-        assert_(num.allclose(submesh['ghost_nodes'][1], true_values['ghost_nodes_1']))
-        assert_(num.allclose(submesh['ghost_nodes'][2], true_values['ghost_nodes_2']))
-
-        assert_(num.allclose(submesh['full_triangles'][0], true_values['full_triangles_0']))
-        assert_(num.allclose(submesh['full_triangles'][1], true_values['full_triangles_1']))
-        assert_(num.allclose(submesh['full_triangles'][2], true_values['full_triangles_2']))
-
-        assert_(num.allclose(submesh['ghost_triangles'][0], true_values['ghost_triangles_0']))
-        assert_(num.allclose(submesh['ghost_triangles'][1], true_values['ghost_triangles_1']))
-        assert_(num.allclose(submesh['ghost_triangles'][2], true_values['ghost_triangles_2']))
-        
-        assert_(num.allclose(submesh['ghost_commun'][0], true_values['ghost_commun_0']))
-        assert_(num.allclose(submesh['ghost_commun'][1], true_values['ghost_commun_1']))
-        assert_(num.allclose(submesh['ghost_commun'][2], true_values['ghost_commun_2']))
-
-        assert_(submesh['full_commun'] == true_values['full_commun'])
-
-    barrier()
-    #--------------------------------
-    # Now do the comunnication part
-    #--------------------------------
-
-    if myid == 0:
-
-        points, triangles, boundary, quantities, \
-=======
 		if metis_version == 5:
 			true_triangles = [[0,  9,  1], [3,  9,  0], [4,  9,  3], [1,  9,  4],
                       [3, 11,  4], [1, 10,  2], [4, 10,  1], [5, 10,  4],
@@ -438,7 +381,6 @@
 		# Test extract_submesh
 		#----------------------------------------------------------------------------------
 		points, vertices, boundary, quantities, \
->>>>>>> 2ec2b57f
                     ghost_recv_dict, full_send_dict, tri_map, node_map, tri_l2g, node_l2g, \
                     ghost_layer_width =\
                     extract_submesh(submesh, triangles_per_proc)
@@ -601,8 +543,6 @@
                     [2, 10, 5], [3, 9, 0], [3, 11, 4], [6, 11, 3], [7, 11, 6], [4, 11, 7]]
         part = [5,6,5]
 
-<<<<<<< HEAD
-=======
 		if False:
 			from pprint import pformat
 			true_values = dict(
@@ -888,7 +828,6 @@
 			assert_(num.allclose(ghost_recv_dict[1], true_ghost_recv_dict_1))
 			assert_(num.allclose(full_send_dict[0], true_full_send_dict_0))
 			assert_(num.allclose(full_send_dict[1], true_full_send_dict_1))
->>>>>>> 2ec2b57f
 
     if metis_version == 5:
         triangles = [[0,  9,  1], [3,  9,  0], [4,  9,  3], [1,  9,  4],
