--- conflicted
+++ resolved
@@ -41,37 +41,23 @@
 import sys, string
 from . import ProgressBar
 
-<<<<<<< HEAD
-class AppShell(Pmw.MegaWidget):        
-=======
 class AppShell(Pmw.MegaWidget):
->>>>>>> 70de02ed
     appversion      = '1.0'
     appname         = 'Generic Application Frame'
     copyright       = 'Copyright YYYY Your Company. All Rights Reserved'
     contactname     = 'Your Name'
     contactphone    = '(999) 555-1212'
     contactemail    = 'youremail@host.com'
-<<<<<<< HEAD
-          
-=======
-
->>>>>>> 70de02ed
+
     frameWidth      = 450
     frameHeight     = 320
     padx            = 5
     pady            = 5
     usecommandarea  = 0
     balloonhelp     = 1
-<<<<<<< HEAD
-    
+
     busyCursor = 'watch'
-    
-=======
-
-    busyCursor = 'watch'
-
->>>>>>> 70de02ed
+
     def __init__(self, **kw):
         optiondefs = (
             ('padx',           1,                   Pmw.INITOPT),
@@ -80,11 +66,7 @@
             ('frameheight',    1,                   Pmw.INITOPT),
             ('usecommandarea', self.usecommandarea, Pmw.INITOPT))
         self.defineoptions(kw, optiondefs)
-<<<<<<< HEAD
-        
-=======
-
->>>>>>> 70de02ed
+
         self.root = Tk()
         self.initializeTk(self.root)
         Pmw.initialise(self.root)
@@ -93,31 +75,17 @@
 
         # Initialize the base class
         Pmw.MegaWidget.__init__(self, parent=self.root)
-<<<<<<< HEAD
-        
+
         # initialize the application
         self.appInit()
-        
+
         # create the interface
         self.__createInterface()
-        
+
         # create a table to hold the cursors for
         # widgets which get changed when we go busy
         self.preBusyCursors = None
-        
-=======
-
-        # initialize the application
-        self.appInit()
-
-        # create the interface
-        self.__createInterface()
-
-        # create a table to hold the cursors for
-        # widgets which get changed when we go busy
-        self.preBusyCursors = None
-
->>>>>>> 70de02ed
+
         # pack the container and set focus
         # to ourselves
         self._hull.pack(side=TOP, fill=BOTH, expand=YES)
@@ -125,19 +93,11 @@
 
         # initialize our options
         self.initialiseoptions(AppShell)
-<<<<<<< HEAD
-        
+
     def appInit(self):
         # Called before interface is created (should be overridden).
         pass
-        
-=======
-
-    def appInit(self):
-        # Called before interface is created (should be overridden).
-        pass
-
->>>>>>> 70de02ed
+
     def initializeTk(self, root):
         # Initialize platform-specific options
         if sys.platform == 'mac':
@@ -151,36 +111,21 @@
         root.option_add('*background', 'grey')
         root.option_add('*foreground', 'black')
         root.option_add('*EntryField.Entry.background', 'white')
-<<<<<<< HEAD
-        root.option_add('*Entry.background', 'white')        
-=======
         root.option_add('*Entry.background', 'white')
->>>>>>> 70de02ed
         root.option_add('*MessageBar.Entry.background', 'gray85')
         root.option_add('*Listbox*background', 'white')
         root.option_add('*Listbox*selectBackground', 'dark slate blue')
         root.option_add('*Listbox*selectForeground', 'white')
-<<<<<<< HEAD
-                        
-=======
-
->>>>>>> 70de02ed
+
     def __initializeTk_win32(self, root):
         self.__initializeTk_colors_common(root)
         root.option_add('*Font', 'Verdana 10 bold')
         root.option_add('*EntryField.Entry.Font', 'Courier 10')
         root.option_add('*Listbox*Font', 'Courier 10')
-<<<<<<< HEAD
-        
+
     def __initializeTk_mac(self, root):
         self.__initializeTk_colors_common(root)
-        
-=======
-
-    def __initializeTk_mac(self, root):
-        self.__initializeTk_colors_common(root)
-
->>>>>>> 70de02ed
+
     def __initializeTk_unix(self, root):
         self.__initializeTk_colors_common(root)
 
@@ -193,11 +138,7 @@
             component.configure(cursor=newcursor)
             component.update_idletasks()
         self.preBusyCursors = (newPreBusyCursors, self.preBusyCursors)
-<<<<<<< HEAD
-        
-=======
-
->>>>>>> 70de02ed
+
     def busyEnd(self):
         if not self.preBusyCursors:
             return
@@ -209,25 +150,12 @@
             except KeyError:
                 pass
             component.update_idletasks()
-<<<<<<< HEAD
-              
-=======
-
->>>>>>> 70de02ed
+
     def __createAboutBox(self):
         Pmw.aboutversion(self.appversion)
         Pmw.aboutcopyright(self.copyright)
         Pmw.aboutcontact(
           'For more information, contact:\n %s\n Phone: %s\n Email: %s' %\
-<<<<<<< HEAD
-                      (self.contactname, self.contactphone, 
-                       self.contactemail))
-        self.about = Pmw.AboutDialog(self._hull, 
-                                     applicationname=self.appname)
-        self.about.withdraw()
-        return None
-       
-=======
                       (self.contactname, self.contactphone,
                        self.contactemail))
         self.about = Pmw.AboutDialog(self._hull,
@@ -235,24 +163,15 @@
         self.about.withdraw()
         return None
 
->>>>>>> 70de02ed
     def showAbout(self):
         # Create the dialog to display about and contact information.
         self.about.show()
         self.about.focus_set()
-<<<<<<< HEAD
-       
-    def toggleBalloon(self):
-	if self.toggleBalloonVar.get():
-            self.__balloon.configure(state = 'both')
-	else:
-=======
 
     def toggleBalloon(self):
         if self.toggleBalloonVar.get():
             self.__balloon.configure(state = 'both')
         else:
->>>>>>> 70de02ed
             self.__balloon.configure(state = 'status')
 
     def __createMenuBar(self):
@@ -266,17 +185,10 @@
         self.menuBar.pack(fill=X)
         self.menuBar.addmenu('Help', 'About %s' % self.appname, side='right')
         self.menuBar.addmenu('File', 'File commands and Quit')
-<<<<<<< HEAD
-                            
-    def createMenuBar(self):
-        self.menuBar.addmenuitem('Help', 'command',
-                                 'Get information on application', 
-=======
 
     def createMenuBar(self):
         self.menuBar.addmenuitem('Help', 'command',
                                  'Get information on application',
->>>>>>> 70de02ed
                                  label='About...', command=self.showAbout)
         self.toggleBalloonVar = IntVar()
         self.toggleBalloonVar.set(1)
@@ -289,11 +201,7 @@
         self.menuBar.addmenuitem('File', 'command', 'Quit this application',
                                 label='Quit',
                                 command=self.quit)
-<<<<<<< HEAD
-                                        
-=======
-
->>>>>>> 70de02ed
+
     def __createBalloon(self):
         # Create the balloon help manager for the frame.
         # Create the manager for the balloon help
@@ -307,13 +215,8 @@
         # Create data area where data entry widgets are placed.
         self.dataArea = self.createcomponent('dataarea',
                                              (), None,
-<<<<<<< HEAD
-                                             Frame, (self._hull,), 
-                                             relief=GROOVE, 
-=======
                                              Frame, (self._hull,),
                                              relief=GROOVE,
->>>>>>> 70de02ed
                                              bd=1)
         self.dataArea.pack(side=TOP, fill=BOTH, expand=YES,
                            padx=self['padx'], pady=self['pady'])
@@ -331,13 +234,8 @@
                                                 padx=0, pady=0)
         self.__buttonBox.pack(side=TOP, expand=NO, fill=X)
         if self['usecommandarea']:
-<<<<<<< HEAD
-            self.__commandFrame.pack(side=TOP, 
-                                     expand=NO, 
-=======
             self.__commandFrame.pack(side=TOP,
                                      expand=NO,
->>>>>>> 70de02ed
                                      fill=X,
                                      padx=self['padx'],
                                      pady=self['pady'])
@@ -349,11 +247,7 @@
                                      Frame,(self._hull,), relief=SUNKEN)
         self.__messageBar = self.createcomponent('messagebar',
                                                   (), None,
-<<<<<<< HEAD
-                                                 Pmw.MessageBar, 
-=======
                                                  Pmw.MessageBar,
->>>>>>> 70de02ed
                                                  (frame,),
                                                  #entry_width = 40,
                                                  entry_relief=SUNKEN,
@@ -369,20 +263,12 @@
 
         self.updateProgress(0)
         frame.pack(side=BOTTOM, expand=NO, fill=X)
-<<<<<<< HEAD
-                   
-=======
-
->>>>>>> 70de02ed
+
         self.__balloon.configure(statuscommand = \
                                  self.__messageBar.helpmessage)
 
     def messageBar(self):
-<<<<<<< HEAD
-	return self.__messageBar
-=======
         return self.__messageBar
->>>>>>> 70de02ed
 
     def updateProgress(self, newValue=0, newMax=0):
         self.__progressBar.updateProgress(newValue, newMax)
@@ -426,40 +312,24 @@
     def createInterface(self):
         # Override this method to create the interface for the app.
         pass
-<<<<<<< HEAD
-        
-=======
-
->>>>>>> 70de02ed
+
     def main(self):
         # This method should be left intact!
         self.pack()
         self.mainloop()
-<<<<<<< HEAD
-        
-=======
-
->>>>>>> 70de02ed
+
     def run(self):
         self.main()
 
 class TestAppShell(AppShell):
         usecommandarea=1
-<<<<<<< HEAD
-        
-=======
-
->>>>>>> 70de02ed
+
         def createButtons(self):
                 self.buttonAdd('Ok',
                         helpMessage='Exit',
                         statusMessage='Exit',
                         command=self.quit)
-<<<<<<< HEAD
-        
-=======
-
->>>>>>> 70de02ed
+
         def createMain(self):
                 self.label = self.createcomponent('label', (), None,
                                         Label,
@@ -467,20 +337,12 @@
                                         text='Data Area')
                 self.label.pack()
                 self.bind(self.label, 'Space taker')
-<<<<<<< HEAD
-                
-=======
-
->>>>>>> 70de02ed
+
         def createInterface(self):
                 AppShell.createInterface(self)
                 self.createButtons()
                 self.createMain()
-<<<<<<< HEAD
-        
-=======
-
->>>>>>> 70de02ed
+
 if __name__ == '__main__':
         test = TestAppShell(balloon_state='both')
         test.run()