"""
Pmw copyright

Copyright 1997-1999 Telstra Corporation Limited,
Australia Copyright 2000-2002 Really Good Software Pty Ltd, Australia

Permission is hereby granted, free of charge, to any person obtaining
a copy of this software and associated documentation files (the
"Software"), to deal in the Software without restriction, including
without limitation the rights to use, copy, modify, merge, publish,
distribute, sublicense, and/or sell copies of the Software, and to
permit persons to whom the Software is furnished to do so, subject to
the following conditions:

The above copyright notice and this permission notice shall be
included in all copies or substantial portions of the Software.

THE SOFTWARE IS PROVIDED "AS IS", WITHOUT WARRANTY OF ANY KIND,
EXPRESS OR IMPLIED, INCLUDING BUT NOT LIMITED TO THE WARRANTIES OF
MERCHANTABILITY, FITNESS FOR A PARTICULAR PURPOSE AND
NONINFRINGEMENT. IN NO EVENT SHALL THE AUTHORS OR COPYRIGHT HOLDERS BE
LIABLE FOR ANY CLAIM, DAMAGES OR OTHER LIABILITY, WHETHER IN AN ACTION
OF CONTRACT, TORT OR OTHERWISE, ARISING FROM, OUT OF OR IN CONNECTION
WITH THE SOFTWARE OR THE USE OR OTHER DEALINGS IN THE SOFTWARE.

"""
from __future__ import division


# Functions for converting colors and modifying the color scheme of
# an application.

<<<<<<< HEAD
from future import standard_library
standard_library.install_aliases()
from builtins import str
from builtins import range
from past.utils import old_div
import math
import string
import sys
import tkinter
=======
import tkinter
import sys
import string
import math
from past.utils import old_div
from builtins import range
from builtins import str
from future import standard_library
standard_library.install_aliases()
>>>>>>> 70de02ed

_PI = math.pi
_TWO_PI = _PI * 2
_THIRD_PI = old_div(_PI, 3)
_SIXTH_PI = old_div(_PI, 6)
<<<<<<< HEAD
_MAX_RGB = float(256 * 256 - 1) # max size of rgb values returned from Tk
=======
_MAX_RGB = float(256 * 256 - 1)  # max size of rgb values returned from Tk

>>>>>>> 70de02ed

def setscheme(root, background=None, **kw):
    root = root._root()
    palette = _calcPalette(*(root, background,), **kw)
    for option, value in list(palette.items()):
<<<<<<< HEAD
	root.option_add('*' + option, value, 'widgetDefault')
=======
        root.option_add('*' + option, value, 'widgetDefault')

>>>>>>> 70de02ed

def getdefaultpalette(root):
    # Return the default values of all options, using the defaults
    # from a few widgets.

    ckbtn = tkinter.Checkbutton(root)
    entry = tkinter.Entry(root)
    scbar = tkinter.Scrollbar(root)

    orig = {}
    orig['activeBackground'] = str(ckbtn.configure('activebackground')[4])
    orig['activeForeground'] = str(ckbtn.configure('activeforeground')[4])
    orig['background'] = str(ckbtn.configure('background')[4])
    orig['disabledForeground'] = str(ckbtn.configure('disabledforeground')[4])
    orig['foreground'] = str(ckbtn.configure('foreground')[4])
<<<<<<< HEAD
    orig['highlightBackground'] = str(ckbtn.configure('highlightbackground')[4])
=======
    orig['highlightBackground'] = str(
        ckbtn.configure('highlightbackground')[4])
>>>>>>> 70de02ed
    orig['highlightColor'] = str(ckbtn.configure('highlightcolor')[4])
    orig['insertBackground'] = str(entry.configure('insertbackground')[4])
    orig['selectColor'] = str(ckbtn.configure('selectcolor')[4])
    orig['selectBackground'] = str(entry.configure('selectbackground')[4])
    orig['selectForeground'] = str(entry.configure('selectforeground')[4])
    orig['troughColor'] = str(scbar.configure('troughcolor')[4])

    ckbtn.destroy()
    entry.destroy()
    scbar.destroy()

    return orig

<<<<<<< HEAD
#======================================================================

# Functions dealing with brightness, hue, saturation and intensity of colors.

=======
# ======================================================================

# Functions dealing with brightness, hue, saturation and intensity of colors.


>>>>>>> 70de02ed
def changebrightness(root, colorName, brightness):
    # Convert the color name into its hue and back into a color of the
    # required brightness.

    rgb = name2rgb(root, colorName)
    hue, saturation, intensity = rgb2hsi(rgb)
    if saturation == 0.0:
        hue = None
    return hue2name(hue, brightness)

<<<<<<< HEAD
def hue2name(hue, brightness = None):
=======

def hue2name(hue, brightness=None):
>>>>>>> 70de02ed
    # Convert the requested hue and brightness into a color name.  If
    # hue is None, return a grey of the requested brightness.

    if hue is None:
<<<<<<< HEAD
	rgb = hsi2rgb(0.0, 0.0, brightness)
    else:
	while hue < 0:
	    hue = hue + _TWO_PI
	while hue >= _TWO_PI:
	    hue = hue - _TWO_PI

	rgb = hsi2rgb(hue, 1.0, 1.0)
	if brightness is not None:
	    b = rgb2brightness(rgb)
	    i = 1.0 - (1.0 - brightness) * b
	    s = bhi2saturation(brightness, hue, i)
	    rgb = hsi2rgb(hue, s, i)

    return rgb2name(rgb)

=======
        rgb = hsi2rgb(0.0, 0.0, brightness)
    else:
        while hue < 0:
            hue = hue + _TWO_PI
        while hue >= _TWO_PI:
            hue = hue - _TWO_PI

        rgb = hsi2rgb(hue, 1.0, 1.0)
        if brightness is not None:
            b = rgb2brightness(rgb)
            i = 1.0 - (1.0 - brightness) * b
            s = bhi2saturation(brightness, hue, i)
            rgb = hsi2rgb(hue, s, i)

    return rgb2name(rgb)


>>>>>>> 70de02ed
def bhi2saturation(brightness, hue, intensity):
    while hue < 0:
        hue = hue + _TWO_PI
    while hue >= _TWO_PI:
        hue = hue - _TWO_PI
    hue = old_div(hue, _THIRD_PI)
    f = hue - math.floor(hue)

    pp = intensity
    pq = intensity * f
    pt = intensity - intensity * f
    pv = 0

    hue = int(hue)
<<<<<<< HEAD
    if   hue == 0: rgb = (pv, pt, pp)
    elif hue == 1: rgb = (pq, pv, pp)
    elif hue == 2: rgb = (pp, pv, pt)
    elif hue == 3: rgb = (pp, pq, pv)
    elif hue == 4: rgb = (pt, pp, pv)
    elif hue == 5: rgb = (pv, pp, pq)

    return old_div((intensity - brightness), rgb2brightness(rgb))

def hsi2rgb(hue, saturation, intensity):
    i = intensity
    if saturation == 0:
	rgb = [i, i, i]
    else:
	while hue < 0:
	    hue = hue + _TWO_PI
	while hue >= _TWO_PI:
	    hue = hue - _TWO_PI
	hue = old_div(hue, _THIRD_PI)
	f = hue - math.floor(hue)
	p = i * (1.0 - saturation)
	q = i * (1.0 - saturation * f)
	t = i * (1.0 - saturation * (1.0 - f))

	hue = int(hue)
	if   hue == 0: rgb = [i, t, p]
	elif hue == 1: rgb = [q, i, p]
	elif hue == 2: rgb = [p, i, t]
	elif hue == 3: rgb = [p, q, i]
	elif hue == 4: rgb = [t, p, i]
	elif hue == 5: rgb = [i, p, q]

    for index in range(3):
	val = rgb[index]
	if val < 0.0:
	    val = 0.0
	if val > 1.0:
	    val = 1.0
	rgb[index] = val

    return rgb

def average(rgb1, rgb2, fraction):
    return (
	rgb2[0] * fraction + rgb1[0] * (1.0 - fraction),
	rgb2[1] * fraction + rgb1[1] * (1.0 - fraction),
	rgb2[2] * fraction + rgb1[2] * (1.0 - fraction)
    )

=======
    if hue == 0:
        rgb = (pv, pt, pp)
    elif hue == 1:
        rgb = (pq, pv, pp)
    elif hue == 2:
        rgb = (pp, pv, pt)
    elif hue == 3:
        rgb = (pp, pq, pv)
    elif hue == 4:
        rgb = (pt, pp, pv)
    elif hue == 5:
        rgb = (pv, pp, pq)

    return old_div((intensity - brightness), rgb2brightness(rgb))


def hsi2rgb(hue, saturation, intensity):
    i = intensity
    if saturation == 0:
        rgb = [i, i, i]
    else:
        while hue < 0:
            hue = hue + _TWO_PI
        while hue >= _TWO_PI:
            hue = hue - _TWO_PI
        hue = old_div(hue, _THIRD_PI)
        f = hue - math.floor(hue)
        p = i * (1.0 - saturation)
        q = i * (1.0 - saturation * f)
        t = i * (1.0 - saturation * (1.0 - f))

        hue = int(hue)
        if hue == 0:
            rgb = [i, t, p]
        elif hue == 1:
            rgb = [q, i, p]
        elif hue == 2:
            rgb = [p, i, t]
        elif hue == 3:
            rgb = [p, q, i]
        elif hue == 4:
            rgb = [t, p, i]
        elif hue == 5:
            rgb = [i, p, q]

    for index in range(3):
        val = rgb[index]
        if val < 0.0:
            val = 0.0
        if val > 1.0:
            val = 1.0
        rgb[index] = val

    return rgb


def average(rgb1, rgb2, fraction):
    return (
        rgb2[0] * fraction + rgb1[0] * (1.0 - fraction),
        rgb2[1] * fraction + rgb1[1] * (1.0 - fraction),
        rgb2[2] * fraction + rgb1[2] * (1.0 - fraction)
    )


>>>>>>> 70de02ed
def rgb2name(rgb):
    return '#%02x%02x%02x' % \
        (int(rgb[0] * 255), int(rgb[1] * 255), int(rgb[2] * 255))

<<<<<<< HEAD
=======

>>>>>>> 70de02ed
def rgb2brightness(rgb):
    # Return the perceived grey level of the color
    # (0.0 == black, 1.0 == white).

    rf = 0.299
    gf = 0.587
    bf = 0.114
    return rf * rgb[0] + gf * rgb[1] + bf * rgb[2]

<<<<<<< HEAD
=======

>>>>>>> 70de02ed
def rgb2hsi(rgb):
    maxc = max(rgb[0], rgb[1], rgb[2])
    minc = min(rgb[0], rgb[1], rgb[2])

    intensity = maxc
    if maxc != 0:
<<<<<<< HEAD
      saturation  = old_div((maxc - minc), maxc)
    else:
      saturation = 0.0

    hue = 0.0
    if saturation != 0.0:
	c = []
	for index in range(3):
	    c.append(old_div((maxc - rgb[index]), (maxc - minc)))

	if rgb[0] == maxc:
	    hue = c[2] - c[1]
	elif rgb[1] == maxc:
	    hue = 2 + c[0] - c[2]
	elif rgb[2] == maxc:
	    hue = 4 + c[1] - c[0]

	hue = hue * _THIRD_PI
	if hue < 0.0:
	    hue = hue + _TWO_PI

    return (hue, saturation, intensity)

def name2rgb(root, colorName, asInt = 0):
    if colorName[0] == '#':
	# Extract rgb information from the color name itself, assuming
	# it is either #rgb, #rrggbb, #rrrgggbbb, or #rrrrggggbbbb
	# This is useful, since tk may return incorrect rgb values if
	# the colormap is full - it will return the rbg values of the
	# closest color available.
=======
        saturation = old_div((maxc - minc), maxc)
    else:
        saturation = 0.0

    hue = 0.0
    if saturation != 0.0:
        c = []
        for index in range(3):
            c.append(old_div((maxc - rgb[index]), (maxc - minc)))

        if rgb[0] == maxc:
            hue = c[2] - c[1]
        elif rgb[1] == maxc:
            hue = 2 + c[0] - c[2]
        elif rgb[2] == maxc:
            hue = 4 + c[1] - c[0]

        hue = hue * _THIRD_PI
        if hue < 0.0:
            hue = hue + _TWO_PI

    return (hue, saturation, intensity)


def name2rgb(root, colorName, asInt=0):
    if colorName[0] == '#':
        # Extract rgb information from the color name itself, assuming
        # it is either #rgb, #rrggbb, #rrrgggbbb, or #rrrrggggbbbb
        # This is useful, since tk may return incorrect rgb values if
        # the colormap is full - it will return the rbg values of the
        # closest color available.
>>>>>>> 70de02ed
        colorName = colorName[1:]
        digits = old_div(len(colorName), 3)
        factor = 16 ** (4 - digits)
        rgb = (
            string.atoi(colorName[0:digits], 16) * factor,
            string.atoi(colorName[digits:digits * 2], 16) * factor,
            string.atoi(colorName[digits * 2:digits * 3], 16) * factor,
        )
    else:
<<<<<<< HEAD
	# We have no choice but to ask Tk what the rgb values are.
	rgb = root.winfo_rgb(colorName)

    if not asInt:
        rgb = (old_div(rgb[0], _MAX_RGB), old_div(rgb[1], _MAX_RGB), old_div(rgb[2], _MAX_RGB))
    return rgb

=======
        # We have no choice but to ask Tk what the rgb values are.
        rgb = root.winfo_rgb(colorName)

    if not asInt:
        rgb = (old_div(rgb[0], _MAX_RGB), old_div(
            rgb[1], _MAX_RGB), old_div(rgb[2], _MAX_RGB))
    return rgb


>>>>>>> 70de02ed
def _calcPalette(root, background=None, **kw):
    # Create a map that has the complete new palette.  If some colors
    # aren't specified, compute them from other colors that are specified.
    new = {}
    for key, value in list(kw.items()):
<<<<<<< HEAD
	new[key] = value
    if background is not None:
	new['background'] = background
    if 'background' not in new:
	raise ValueError('must specify a background color')

    if 'foreground' not in new:
	new['foreground'] = 'black'
=======
        new[key] = value
    if background is not None:
        new['background'] = background
    if 'background' not in new:
        raise ValueError('must specify a background color')

    if 'foreground' not in new:
        new['foreground'] = 'black'
>>>>>>> 70de02ed

    bg = name2rgb(root, new['background'])
    fg = name2rgb(root, new['foreground'])

    for i in ('activeForeground', 'insertBackground', 'selectForeground',
<<<<<<< HEAD
	    'highlightColor'):
	if i not in new:
	    new[i] = new['foreground']

    if 'disabledForeground' not in new:
	newCol = average(bg, fg, 0.3)
	new['disabledForeground'] = rgb2name(newCol)

    if 'highlightBackground' not in new:
	new['highlightBackground'] = new['background']
=======
              'highlightColor'):
        if i not in new:
            new[i] = new['foreground']

    if 'disabledForeground' not in new:
        newCol = average(bg, fg, 0.3)
        new['disabledForeground'] = rgb2name(newCol)

    if 'highlightBackground' not in new:
        new['highlightBackground'] = new['background']
>>>>>>> 70de02ed

    # Set <lighterBg> to a color that is a little lighter that the
    # normal background.  To do this, round each color component up by
    # 9% or 1/3 of the way to full white, whichever is greater.
    lighterBg = []
    for i in range(3):
<<<<<<< HEAD
	lighterBg.append(bg[i])
	inc1 = lighterBg[i] * 0.09
	inc2 = old_div((1.0 - lighterBg[i]), 3)
	if inc1 > inc2:
	    lighterBg[i] = lighterBg[i] + inc1
	else:
	    lighterBg[i] = lighterBg[i] + inc2
	if lighterBg[i] > 1.0:
	    lighterBg[i] = 1.0
=======
        lighterBg.append(bg[i])
        inc1 = lighterBg[i] * 0.09
        inc2 = old_div((1.0 - lighterBg[i]), 3)
        if inc1 > inc2:
            lighterBg[i] = lighterBg[i] + inc1
        else:
            lighterBg[i] = lighterBg[i] + inc2
        if lighterBg[i] > 1.0:
            lighterBg[i] = 1.0
>>>>>>> 70de02ed

    # Set <darkerBg> to a color that is a little darker that the
    # normal background.
    darkerBg = (bg[0] * 0.9, bg[1] * 0.9, bg[2] * 0.9)

    if 'activeBackground' not in new:
<<<<<<< HEAD
	# If the foreground is dark, pick a light active background.
	# If the foreground is light, pick a dark active background.
	# XXX This has been disabled, since it does not look very
	# good with dark backgrounds. If this is ever fixed, the
	# selectBackground and troughColor options should also be fixed.

	if rgb2brightness(fg) < 0.5:
	    new['activeBackground'] = rgb2name(lighterBg)
	else:
	    new['activeBackground'] = rgb2name(lighterBg)

    if 'selectBackground' not in new:
	new['selectBackground'] = rgb2name(darkerBg)
    if 'troughColor' not in new:
	new['troughColor'] = rgb2name(darkerBg)
    if 'selectColor' not in new:
	new['selectColor'] = 'yellow'

    return new

def spectrum(numColors, correction = 1.0, saturation = 1.0, intensity = 1.0,
	extraOrange = 1, returnHues = 0):
    colorList = []
    division = numColors / 7.0
    for index in range(numColors):
	if extraOrange:
	    if index < 2 * division:
		hue = old_div(index, division)
	    else:
		hue = 2 + old_div(2 * (index - 2 * division), division)
	    hue = hue * _SIXTH_PI
	else:
	    hue = old_div(index * _TWO_PI, numColors)
	if returnHues:
	    colorList.append(hue)
	else:
	    rgb = hsi2rgb(hue, saturation, intensity)
	    if correction != 1.0:
		rgb = correct(rgb, correction)
	    name = rgb2name(rgb)
	    colorList.append(name)
    return colorList

=======
        # If the foreground is dark, pick a light active background.
        # If the foreground is light, pick a dark active background.
        # XXX This has been disabled, since it does not look very
        # good with dark backgrounds. If this is ever fixed, the
        # selectBackground and troughColor options should also be fixed.

        if rgb2brightness(fg) < 0.5:
            new['activeBackground'] = rgb2name(lighterBg)
        else:
            new['activeBackground'] = rgb2name(lighterBg)

    if 'selectBackground' not in new:
        new['selectBackground'] = rgb2name(darkerBg)
    if 'troughColor' not in new:
        new['troughColor'] = rgb2name(darkerBg)
    if 'selectColor' not in new:
        new['selectColor'] = 'yellow'

    return new


def spectrum(numColors, correction=1.0, saturation=1.0, intensity=1.0,
             extraOrange=1, returnHues=0):
    colorList = []
    division = numColors / 7.0
    for index in range(numColors):
        if extraOrange:
            if index < 2 * division:
                hue = old_div(index, division)
            else:
                hue = 2 + old_div(2 * (index - 2 * division), division)
            hue = hue * _SIXTH_PI
        else:
            hue = old_div(index * _TWO_PI, numColors)
        if returnHues:
            colorList.append(hue)
        else:
            rgb = hsi2rgb(hue, saturation, intensity)
            if correction != 1.0:
                rgb = correct(rgb, correction)
            name = rgb2name(rgb)
            colorList.append(name)
    return colorList


>>>>>>> 70de02ed
def correct(rgb, correction):
    correction = float(correction)
    rtn = []
    for index in range(3):
<<<<<<< HEAD
	rtn.append((1 - (1 - rgb[index]) ** correction) ** (old_div(1, correction)))
    return rtn

#==============================================================================
=======
        rtn.append((1 - (1 - rgb[index]) ** correction)
                   ** (old_div(1, correction)))
    return rtn

# ==============================================================================

>>>>>>> 70de02ed

def _recolorTree(widget, oldpalette, newcolors):
    # Change the colors in a widget and its descendants.

    # Change the colors in <widget> and all of its descendants,
    # according to the <newcolors> dictionary.  It only modifies
    # colors that have their default values as specified by the
    # <oldpalette> variable.  The keys of the <newcolors> dictionary
    # are named after widget configuration options and the values are
    # the new value for that option.

    for dbOption in list(newcolors.keys()):
        option = string.lower(dbOption)
        try:
            value = str(widget.cget(option))
        except:
            continue
        if oldpalette is None or value == oldpalette[dbOption]:
<<<<<<< HEAD
            widget.configure(*(), **{option : newcolors[dbOption]})

    for child in widget.winfo_children():
       _recolorTree(child, oldpalette, newcolors)

def changecolor(widget, background=None, **kw):
     root = widget._root()
     if not hasattr(widget, '_Pmw_oldpalette'):
	 widget._Pmw_oldpalette = getdefaultpalette(root)
     newpalette = _calcPalette(*(root, background,), **kw)
     _recolorTree(widget, widget._Pmw_oldpalette, newpalette)
     widget._Pmw_oldpalette = newpalette
=======
            widget.configure(*(), **{option: newcolors[dbOption]})

    for child in widget.winfo_children():
        _recolorTree(child, oldpalette, newcolors)


def changecolor(widget, background=None, **kw):
    root = widget._root()
    if not hasattr(widget, '_Pmw_oldpalette'):
        widget._Pmw_oldpalette = getdefaultpalette(root)
    newpalette = _calcPalette(*(root, background,), **kw)
    _recolorTree(widget, widget._Pmw_oldpalette, newpalette)
    widget._Pmw_oldpalette = newpalette

>>>>>>> 70de02ed

def bordercolors(root, colorName):
    # This is the same method that Tk uses for shadows, in TkpGetShadows.

    lightRGB = []
    darkRGB = []
    for value in name2rgb(root, colorName, 1):
        value40pc = old_div((14 * value), 10)
        if value40pc > _MAX_RGB:
            value40pc = _MAX_RGB
<<<<<<< HEAD
        valueHalfWhite = old_div((_MAX_RGB + value), 2);
=======
        valueHalfWhite = old_div((_MAX_RGB + value), 2)
>>>>>>> 70de02ed
        lightRGB.append(max(value40pc, valueHalfWhite))

        darkValue = old_div((60 * value), 100)
        darkRGB.append(darkValue)

    return (
        '#%04x%04x%04x' % (lightRGB[0], lightRGB[1], lightRGB[2]),
        '#%04x%04x%04x' % (darkRGB[0], darkRGB[1], darkRGB[2])
    )<|MERGE_RESOLUTION|>--- conflicted
+++ resolved
@@ -30,17 +30,6 @@
 # Functions for converting colors and modifying the color scheme of
 # an application.
 
-<<<<<<< HEAD
-from future import standard_library
-standard_library.install_aliases()
-from builtins import str
-from builtins import range
-from past.utils import old_div
-import math
-import string
-import sys
-import tkinter
-=======
 import tkinter
 import sys
 import string
@@ -50,29 +39,20 @@
 from builtins import str
 from future import standard_library
 standard_library.install_aliases()
->>>>>>> 70de02ed
 
 _PI = math.pi
 _TWO_PI = _PI * 2
 _THIRD_PI = old_div(_PI, 3)
 _SIXTH_PI = old_div(_PI, 6)
-<<<<<<< HEAD
-_MAX_RGB = float(256 * 256 - 1) # max size of rgb values returned from Tk
-=======
 _MAX_RGB = float(256 * 256 - 1)  # max size of rgb values returned from Tk
 
->>>>>>> 70de02ed
 
 def setscheme(root, background=None, **kw):
     root = root._root()
     palette = _calcPalette(*(root, background,), **kw)
     for option, value in list(palette.items()):
-<<<<<<< HEAD
-	root.option_add('*' + option, value, 'widgetDefault')
-=======
         root.option_add('*' + option, value, 'widgetDefault')
 
->>>>>>> 70de02ed
 
 def getdefaultpalette(root):
     # Return the default values of all options, using the defaults
@@ -88,12 +68,8 @@
     orig['background'] = str(ckbtn.configure('background')[4])
     orig['disabledForeground'] = str(ckbtn.configure('disabledforeground')[4])
     orig['foreground'] = str(ckbtn.configure('foreground')[4])
-<<<<<<< HEAD
-    orig['highlightBackground'] = str(ckbtn.configure('highlightbackground')[4])
-=======
     orig['highlightBackground'] = str(
         ckbtn.configure('highlightbackground')[4])
->>>>>>> 70de02ed
     orig['highlightColor'] = str(ckbtn.configure('highlightcolor')[4])
     orig['insertBackground'] = str(entry.configure('insertbackground')[4])
     orig['selectColor'] = str(ckbtn.configure('selectcolor')[4])
@@ -107,18 +83,11 @@
 
     return orig
 
-<<<<<<< HEAD
-#======================================================================
+# ======================================================================
 
 # Functions dealing with brightness, hue, saturation and intensity of colors.
 
-=======
-# ======================================================================
-
-# Functions dealing with brightness, hue, saturation and intensity of colors.
-
-
->>>>>>> 70de02ed
+
 def changebrightness(root, colorName, brightness):
     # Convert the color name into its hue and back into a color of the
     # required brightness.
@@ -129,34 +98,12 @@
         hue = None
     return hue2name(hue, brightness)
 
-<<<<<<< HEAD
-def hue2name(hue, brightness = None):
-=======
 
 def hue2name(hue, brightness=None):
->>>>>>> 70de02ed
     # Convert the requested hue and brightness into a color name.  If
     # hue is None, return a grey of the requested brightness.
 
     if hue is None:
-<<<<<<< HEAD
-	rgb = hsi2rgb(0.0, 0.0, brightness)
-    else:
-	while hue < 0:
-	    hue = hue + _TWO_PI
-	while hue >= _TWO_PI:
-	    hue = hue - _TWO_PI
-
-	rgb = hsi2rgb(hue, 1.0, 1.0)
-	if brightness is not None:
-	    b = rgb2brightness(rgb)
-	    i = 1.0 - (1.0 - brightness) * b
-	    s = bhi2saturation(brightness, hue, i)
-	    rgb = hsi2rgb(hue, s, i)
-
-    return rgb2name(rgb)
-
-=======
         rgb = hsi2rgb(0.0, 0.0, brightness)
     else:
         while hue < 0:
@@ -174,7 +121,6 @@
     return rgb2name(rgb)
 
 
->>>>>>> 70de02ed
 def bhi2saturation(brightness, hue, intensity):
     while hue < 0:
         hue = hue + _TWO_PI
@@ -189,57 +135,6 @@
     pv = 0
 
     hue = int(hue)
-<<<<<<< HEAD
-    if   hue == 0: rgb = (pv, pt, pp)
-    elif hue == 1: rgb = (pq, pv, pp)
-    elif hue == 2: rgb = (pp, pv, pt)
-    elif hue == 3: rgb = (pp, pq, pv)
-    elif hue == 4: rgb = (pt, pp, pv)
-    elif hue == 5: rgb = (pv, pp, pq)
-
-    return old_div((intensity - brightness), rgb2brightness(rgb))
-
-def hsi2rgb(hue, saturation, intensity):
-    i = intensity
-    if saturation == 0:
-	rgb = [i, i, i]
-    else:
-	while hue < 0:
-	    hue = hue + _TWO_PI
-	while hue >= _TWO_PI:
-	    hue = hue - _TWO_PI
-	hue = old_div(hue, _THIRD_PI)
-	f = hue - math.floor(hue)
-	p = i * (1.0 - saturation)
-	q = i * (1.0 - saturation * f)
-	t = i * (1.0 - saturation * (1.0 - f))
-
-	hue = int(hue)
-	if   hue == 0: rgb = [i, t, p]
-	elif hue == 1: rgb = [q, i, p]
-	elif hue == 2: rgb = [p, i, t]
-	elif hue == 3: rgb = [p, q, i]
-	elif hue == 4: rgb = [t, p, i]
-	elif hue == 5: rgb = [i, p, q]
-
-    for index in range(3):
-	val = rgb[index]
-	if val < 0.0:
-	    val = 0.0
-	if val > 1.0:
-	    val = 1.0
-	rgb[index] = val
-
-    return rgb
-
-def average(rgb1, rgb2, fraction):
-    return (
-	rgb2[0] * fraction + rgb1[0] * (1.0 - fraction),
-	rgb2[1] * fraction + rgb1[1] * (1.0 - fraction),
-	rgb2[2] * fraction + rgb1[2] * (1.0 - fraction)
-    )
-
-=======
     if hue == 0:
         rgb = (pv, pt, pp)
     elif hue == 1:
@@ -304,15 +199,11 @@
     )
 
 
->>>>>>> 70de02ed
 def rgb2name(rgb):
     return '#%02x%02x%02x' % \
         (int(rgb[0] * 255), int(rgb[1] * 255), int(rgb[2] * 255))
 
-<<<<<<< HEAD
-=======
-
->>>>>>> 70de02ed
+
 def rgb2brightness(rgb):
     # Return the perceived grey level of the color
     # (0.0 == black, 1.0 == white).
@@ -322,48 +213,13 @@
     bf = 0.114
     return rf * rgb[0] + gf * rgb[1] + bf * rgb[2]
 
-<<<<<<< HEAD
-=======
-
->>>>>>> 70de02ed
+
 def rgb2hsi(rgb):
     maxc = max(rgb[0], rgb[1], rgb[2])
     minc = min(rgb[0], rgb[1], rgb[2])
 
     intensity = maxc
     if maxc != 0:
-<<<<<<< HEAD
-      saturation  = old_div((maxc - minc), maxc)
-    else:
-      saturation = 0.0
-
-    hue = 0.0
-    if saturation != 0.0:
-	c = []
-	for index in range(3):
-	    c.append(old_div((maxc - rgb[index]), (maxc - minc)))
-
-	if rgb[0] == maxc:
-	    hue = c[2] - c[1]
-	elif rgb[1] == maxc:
-	    hue = 2 + c[0] - c[2]
-	elif rgb[2] == maxc:
-	    hue = 4 + c[1] - c[0]
-
-	hue = hue * _THIRD_PI
-	if hue < 0.0:
-	    hue = hue + _TWO_PI
-
-    return (hue, saturation, intensity)
-
-def name2rgb(root, colorName, asInt = 0):
-    if colorName[0] == '#':
-	# Extract rgb information from the color name itself, assuming
-	# it is either #rgb, #rrggbb, #rrrgggbbb, or #rrrrggggbbbb
-	# This is useful, since tk may return incorrect rgb values if
-	# the colormap is full - it will return the rbg values of the
-	# closest color available.
-=======
         saturation = old_div((maxc - minc), maxc)
     else:
         saturation = 0.0
@@ -395,7 +251,6 @@
         # This is useful, since tk may return incorrect rgb values if
         # the colormap is full - it will return the rbg values of the
         # closest color available.
->>>>>>> 70de02ed
         colorName = colorName[1:]
         digits = old_div(len(colorName), 3)
         factor = 16 ** (4 - digits)
@@ -405,15 +260,6 @@
             string.atoi(colorName[digits * 2:digits * 3], 16) * factor,
         )
     else:
-<<<<<<< HEAD
-	# We have no choice but to ask Tk what the rgb values are.
-	rgb = root.winfo_rgb(colorName)
-
-    if not asInt:
-        rgb = (old_div(rgb[0], _MAX_RGB), old_div(rgb[1], _MAX_RGB), old_div(rgb[2], _MAX_RGB))
-    return rgb
-
-=======
         # We have no choice but to ask Tk what the rgb values are.
         rgb = root.winfo_rgb(colorName)
 
@@ -423,22 +269,11 @@
     return rgb
 
 
->>>>>>> 70de02ed
 def _calcPalette(root, background=None, **kw):
     # Create a map that has the complete new palette.  If some colors
     # aren't specified, compute them from other colors that are specified.
     new = {}
     for key, value in list(kw.items()):
-<<<<<<< HEAD
-	new[key] = value
-    if background is not None:
-	new['background'] = background
-    if 'background' not in new:
-	raise ValueError('must specify a background color')
-
-    if 'foreground' not in new:
-	new['foreground'] = 'black'
-=======
         new[key] = value
     if background is not None:
         new['background'] = background
@@ -447,24 +282,11 @@
 
     if 'foreground' not in new:
         new['foreground'] = 'black'
->>>>>>> 70de02ed
 
     bg = name2rgb(root, new['background'])
     fg = name2rgb(root, new['foreground'])
 
     for i in ('activeForeground', 'insertBackground', 'selectForeground',
-<<<<<<< HEAD
-	    'highlightColor'):
-	if i not in new:
-	    new[i] = new['foreground']
-
-    if 'disabledForeground' not in new:
-	newCol = average(bg, fg, 0.3)
-	new['disabledForeground'] = rgb2name(newCol)
-
-    if 'highlightBackground' not in new:
-	new['highlightBackground'] = new['background']
-=======
               'highlightColor'):
         if i not in new:
             new[i] = new['foreground']
@@ -475,24 +297,12 @@
 
     if 'highlightBackground' not in new:
         new['highlightBackground'] = new['background']
->>>>>>> 70de02ed
 
     # Set <lighterBg> to a color that is a little lighter that the
     # normal background.  To do this, round each color component up by
     # 9% or 1/3 of the way to full white, whichever is greater.
     lighterBg = []
     for i in range(3):
-<<<<<<< HEAD
-	lighterBg.append(bg[i])
-	inc1 = lighterBg[i] * 0.09
-	inc2 = old_div((1.0 - lighterBg[i]), 3)
-	if inc1 > inc2:
-	    lighterBg[i] = lighterBg[i] + inc1
-	else:
-	    lighterBg[i] = lighterBg[i] + inc2
-	if lighterBg[i] > 1.0:
-	    lighterBg[i] = 1.0
-=======
         lighterBg.append(bg[i])
         inc1 = lighterBg[i] * 0.09
         inc2 = old_div((1.0 - lighterBg[i]), 3)
@@ -502,58 +312,12 @@
             lighterBg[i] = lighterBg[i] + inc2
         if lighterBg[i] > 1.0:
             lighterBg[i] = 1.0
->>>>>>> 70de02ed
 
     # Set <darkerBg> to a color that is a little darker that the
     # normal background.
     darkerBg = (bg[0] * 0.9, bg[1] * 0.9, bg[2] * 0.9)
 
     if 'activeBackground' not in new:
-<<<<<<< HEAD
-	# If the foreground is dark, pick a light active background.
-	# If the foreground is light, pick a dark active background.
-	# XXX This has been disabled, since it does not look very
-	# good with dark backgrounds. If this is ever fixed, the
-	# selectBackground and troughColor options should also be fixed.
-
-	if rgb2brightness(fg) < 0.5:
-	    new['activeBackground'] = rgb2name(lighterBg)
-	else:
-	    new['activeBackground'] = rgb2name(lighterBg)
-
-    if 'selectBackground' not in new:
-	new['selectBackground'] = rgb2name(darkerBg)
-    if 'troughColor' not in new:
-	new['troughColor'] = rgb2name(darkerBg)
-    if 'selectColor' not in new:
-	new['selectColor'] = 'yellow'
-
-    return new
-
-def spectrum(numColors, correction = 1.0, saturation = 1.0, intensity = 1.0,
-	extraOrange = 1, returnHues = 0):
-    colorList = []
-    division = numColors / 7.0
-    for index in range(numColors):
-	if extraOrange:
-	    if index < 2 * division:
-		hue = old_div(index, division)
-	    else:
-		hue = 2 + old_div(2 * (index - 2 * division), division)
-	    hue = hue * _SIXTH_PI
-	else:
-	    hue = old_div(index * _TWO_PI, numColors)
-	if returnHues:
-	    colorList.append(hue)
-	else:
-	    rgb = hsi2rgb(hue, saturation, intensity)
-	    if correction != 1.0:
-		rgb = correct(rgb, correction)
-	    name = rgb2name(rgb)
-	    colorList.append(name)
-    return colorList
-
-=======
         # If the foreground is dark, pick a light active background.
         # If the foreground is light, pick a dark active background.
         # XXX This has been disabled, since it does not look very
@@ -599,24 +363,16 @@
     return colorList
 
 
->>>>>>> 70de02ed
 def correct(rgb, correction):
     correction = float(correction)
     rtn = []
     for index in range(3):
-<<<<<<< HEAD
-	rtn.append((1 - (1 - rgb[index]) ** correction) ** (old_div(1, correction)))
-    return rtn
-
-#==============================================================================
-=======
         rtn.append((1 - (1 - rgb[index]) ** correction)
                    ** (old_div(1, correction)))
     return rtn
 
 # ==============================================================================
 
->>>>>>> 70de02ed
 
 def _recolorTree(widget, oldpalette, newcolors):
     # Change the colors in a widget and its descendants.
@@ -635,20 +391,6 @@
         except:
             continue
         if oldpalette is None or value == oldpalette[dbOption]:
-<<<<<<< HEAD
-            widget.configure(*(), **{option : newcolors[dbOption]})
-
-    for child in widget.winfo_children():
-       _recolorTree(child, oldpalette, newcolors)
-
-def changecolor(widget, background=None, **kw):
-     root = widget._root()
-     if not hasattr(widget, '_Pmw_oldpalette'):
-	 widget._Pmw_oldpalette = getdefaultpalette(root)
-     newpalette = _calcPalette(*(root, background,), **kw)
-     _recolorTree(widget, widget._Pmw_oldpalette, newpalette)
-     widget._Pmw_oldpalette = newpalette
-=======
             widget.configure(*(), **{option: newcolors[dbOption]})
 
     for child in widget.winfo_children():
@@ -663,7 +405,6 @@
     _recolorTree(widget, widget._Pmw_oldpalette, newpalette)
     widget._Pmw_oldpalette = newpalette
 
->>>>>>> 70de02ed
 
 def bordercolors(root, colorName):
     # This is the same method that Tk uses for shadows, in TkpGetShadows.
@@ -674,11 +415,7 @@
         value40pc = old_div((14 * value), 10)
         if value40pc > _MAX_RGB:
             value40pc = _MAX_RGB
-<<<<<<< HEAD
-        valueHalfWhite = old_div((_MAX_RGB + value), 2);
-=======
         valueHalfWhite = old_div((_MAX_RGB + value), 2)
->>>>>>> 70de02ed
         lightRGB.append(max(value40pc, valueHalfWhite))
 
         darkValue = old_div((60 * value), 100)
