--- conflicted
+++ resolved
@@ -5,57 +5,17 @@
 """
 from __future__ import division
 
-<<<<<<< HEAD
-from future import standard_library
-standard_library.install_aliases()
-from builtins import object
-from past.utils import old_div
-from tkinter import *
-=======
 from tkinter import *
 from past.utils import old_div
 from builtins import object
 from future import standard_library
 standard_library.install_aliases()
 
->>>>>>> 70de02ed
 
 class ProgressBar(object):
     def __init__(self, master=None, orientation="horizontal",
                  min=0, max=100, width=100, height=18,
                  doLabel=1, appearance="sunken",
-<<<<<<< HEAD
-		 fillColor="blue", background="gray",
-                 labelColor="yellow", labelFont="Verdana",
-                 labelText="", labelFormat="%d%%",
-                 value=50, bd=2):
-	# preserve various values
-	self.master=master
-	self.orientation=orientation
-	self.min=min
-	self.max=max
-	self.width=width
-	self.height=height
-	self.doLabel=doLabel
-	self.fillColor=fillColor
-        self.labelFont= labelFont
-	self.labelColor=labelColor
-	self.background=background
-	self.labelText=labelText
-	self.labelFormat=labelFormat
-	self.value=value
-	self.frame=Frame(master, relief=appearance, bd=bd)
-	self.canvas=Canvas(self.frame, height=height, width=width, bd=0,
-                           highlightthickness=0, background=background)
-	self.scale=self.canvas.create_rectangle(0, 0, width, height,
-						fill=fillColor)
-	self.label=self.canvas.create_text(old_div(self.canvas.winfo_reqwidth(), 2),
-					   old_div(height, 2), text=labelText,
-					   anchor="c", fill=labelColor,
-					   font=self.labelFont)
-	self.update()
-	self.canvas.pack(side='top', fill='x', expand='no')
-=======
                  fillColor="blue", background="gray",
                  labelColor="yellow", labelFont="Verdana",
                  labelText="", labelFormat="%d%%",
@@ -86,7 +46,6 @@
                                              font=self.labelFont)
         self.update()
         self.canvas.pack(side='top', fill='x', expand='no')
->>>>>>> 70de02ed
 
     def updateProgress(self, newValue, newMax=None):
         if newMax:
@@ -95,27 +54,6 @@
         self.update()
 
     def update(self):
-<<<<<<< HEAD
-	# Trim the values to be between min and max
-	value=self.value
-	if value > self.max:
-	    value = self.max
-	if value < self.min:
-	    value = self.min
-	# Adjust the rectangle
-	if self.orientation == "horizontal":
-	    self.canvas.coords(self.scale, 0, 0,
-		     float(value) / self.max * self.width, self.height)
-	else:
-	    self.canvas.coords(self.scale, 0,
-                     self.height - (float(value) / self.max*self.height),
-		     self.width, self.height)
-	# Now update the colors
-	self.canvas.itemconfig(self.scale, fill=self.fillColor)
-	self.canvas.itemconfig(self.label, fill=self.labelColor)
-	# And update the label
-	if self.doLabel:
-=======
         # Trim the values to be between min and max
         value = self.value
         if value > self.max:
@@ -136,20 +74,11 @@
         self.canvas.itemconfig(self.label, fill=self.labelColor)
         # And update the label
         if self.doLabel:
->>>>>>> 70de02ed
             if value:
                 if value >= 0:
                     pvalue = int((float(value) / float(self.max)) * 100.0)
                 else:
                     value = 0
-<<<<<<< HEAD
-                self.canvas.itemconfig(self.label, text=self.labelFormat % value)
-            else:
-                self.canvas.itemconfig(self.label, text='')
-	else:
-	    self.canvas.itemconfig(self.label, text=self.labelFormat % self.labelText)
-	self.canvas.update_idletasks()
-=======
                 self.canvas.itemconfig(
                     self.label, text=self.labelFormat % value)
             else:
@@ -157,5 +86,4 @@
         else:
             self.canvas.itemconfig(
                 self.label, text=self.labelFormat % self.labelText)
-        self.canvas.update_idletasks()
->>>>>>> 70de02ed
+        self.canvas.update_idletasks()