#!/usr/bin/env python

from builtins import str
from future.utils import raise_
import tempfile
import unittest
import os

from anuga.pmesh.mesh import importMeshFromFile
from anuga.pmesh.mesh_interface import create_mesh_from_regions
from anuga.pmesh.mesh_interface import _create_mesh_from_regions
from anuga.load_mesh.loadASCII import *
from anuga.geometry.polygon import is_inside_polygon
from anuga.coordinate_transforms.geo_reference import Geo_reference,DEFAULT_ZONE


class TestCase(unittest.TestCase):
    def setUp(self):
        pass

    def tearDown(self):
        pass

    def test_create_mesh_from_regions(self):
        x=-500
        y=-1000
        mesh_geo = geo_reference=Geo_reference(56, x, y)

        # These are the absolute values
        polygon_absolute = [[0,0], [100,0], [100,100], [0,100]]

        x_p = -10
        y_p = -40
        geo_ref_poly = Geo_reference(56, x_p, y_p)
        polygon = geo_ref_poly.change_points_geo_ref(polygon_absolute)

        boundary_tags = {'walls': [0,1], 'bom': [2,3]}

        inner1_polygon_absolute = [[10,10], [20,10], [20,20], [10,20]]
        inner1_polygon = geo_ref_poly.\
                            change_points_geo_ref(inner1_polygon_absolute)

        inner2_polygon_absolute = [[30,30], [40,30], [40,40], [30,40]]
        inner2_polygon = geo_ref_poly.\
                            change_points_geo_ref(inner2_polygon_absolute)

        interior_regions = [(inner1_polygon, 5), (inner2_polygon, 10)]

        m = create_mesh_from_regions(polygon,
                                     boundary_tags,
                                     10000000,
                                     interior_regions=interior_regions,
                                     poly_geo_reference=geo_ref_poly,
                                     mesh_geo_reference=mesh_geo)

        # Test the mesh instance
        self.assertTrue(len(m.regions)==3, 'FAILED!')
        segs = m.getUserSegments()
        self.assertTrue(len(segs)==12, 'FAILED!')
        self.assertTrue(len(m.userVertices)==12, 'FAILED!')
        self.assertTrue(segs[0].tag=='walls', 'FAILED!')
        self.assertTrue(segs[1].tag=='walls', 'FAILED!')
        self.assertTrue(segs[2].tag=='bom', 'FAILED!')
        self.assertTrue(segs[3].tag=='bom', 'FAILED!')

        # Assuming the order of the region points is known.
        # (This isn't true, if you consider create_mesh_from_regions
        # a black box)
        poly_point = m.getRegions()[0]

        # poly_point values are relative to the mesh geo-ref
        # make them absolute
        msg = ('Expected point (%s,%s) to be inside polygon %s'
               % (str(poly_point.x+x), str(poly_point.y+y),
                  str(polygon_absolute)))
        self.assertTrue(is_inside_polygon([poly_point.x+x, poly_point.y+y],
                                          polygon_absolute, closed=False),
                        msg)

        # Assuming the order of the region points is known.
        # (This isn't true, if you consider create_mesh_from_regions
        # a black box)
        poly_point = m.getRegions()[1]

        # poly_point values are relative to the mesh geo-ref
        # make them absolute
        self.assertTrue(is_inside_polygon([poly_point.x+x, poly_point.y+y],
                                          inner1_polygon_absolute,
                                          closed=False),
                        'FAILED!')

        # Assuming the order of the region points is known.
        # (This isn't true, if you consider create_mesh_from_regions
        # a black box)
        poly_point = m.getRegions()[2]

        # poly_point values are relative to the mesh geo-ref
        # make them absolute
        self.assertTrue(is_inside_polygon([poly_point.x+x, poly_point.y+y],
                                          inner2_polygon_absolute,
                                          closed=False),
                        'FAILED!')

    def test_create_mesh_from_regions_with_caching(self):
        x=-500
        y=-1000
        mesh_geo = geo_reference=Geo_reference(56, x, y)

        # These are the absolute values
        polygon_absolute = [[0,0], [100,0], [100,100], [0,100]]

        x_p = -10
        y_p = -40
        geo_ref_poly = Geo_reference(56, x_p, y_p)
        polygon = geo_ref_poly.change_points_geo_ref(polygon_absolute)

        boundary_tags = {'walls': [0,1], 'bom': [2,3]}

        inner1_polygon_absolute = [[10,10], [20,10], [20,20], [10,20]]
        inner1_polygon = geo_ref_poly.\
                            change_points_geo_ref(inner1_polygon_absolute)

        inner2_polygon_absolute = [[30,30], [40,30], [40,40], [30,40]]
        inner2_polygon = geo_ref_poly.\
                             change_points_geo_ref(inner2_polygon_absolute)

        interior_regions = [(inner1_polygon, 5), (inner2_polygon, 10)]

        interior_holes = None

        # Clear cache first
        from anuga.caching import cache

        cache(_create_mesh_from_regions,
              (polygon, boundary_tags),
              {'minimum_triangle_angle': 28.0,
               'maximum_triangle_area': 10000000,
               'interior_regions': interior_regions,
               'interior_holes': interior_holes,
               'poly_geo_reference': geo_ref_poly,
               'mesh_geo_reference': mesh_geo,
               'verbose': False},
              verbose=False,
              clear=1)

        m = create_mesh_from_regions(polygon,
                                     boundary_tags,
                                     maximum_triangle_area=10000000,
                                     interior_regions=interior_regions,
                                     poly_geo_reference=geo_ref_poly,
                                     mesh_geo_reference=mesh_geo,
                                     verbose=False,
                                     use_cache=True)


        # Test the mesh instance
        self.assertTrue(len(m.regions)==3, 'FAILED!')
        segs = m.getUserSegments()
        self.assertTrue(len(segs)==12, 'FAILED!')
        self.assertTrue(len(m.userVertices)==12, 'FAILED!')
        self.assertTrue(segs[0].tag=='walls', 'FAILED!')
        self.assertTrue(segs[1].tag=='walls', 'FAILED!')
        self.assertTrue(segs[2].tag=='bom', 'FAILED!')
        self.assertTrue(segs[3].tag=='bom', 'FAILED!')

        # Assuming the order of the region points is known.
        # (This isn't true, if you consider create_mesh_from_regions
        # a black box)
        poly_point = m.getRegions()[0]

        # poly_point values are relative to the mesh geo-ref
        # make them absolute
        self.assertTrue(is_inside_polygon([poly_point.x+x, poly_point.y+y],
                                          polygon_absolute,
                                          closed=False),
                        'FAILED!')

        # Assuming the order of the region points is known.
        # (This isn't true, if you consider create_mesh_from_regions
        # a black box)
        poly_point = m.getRegions()[1]

        # poly_point values are relative to the mesh geo-ref
        # make them absolute
        self.assertTrue(is_inside_polygon([poly_point.x+x, poly_point.y+y],
                                          inner1_polygon_absolute,
                                          closed=False),
                        'FAILED!')

        # Assuming the order of the region points is known.
        # (This isn't true, if you consider create_mesh_from_regions
        # a black box)
        poly_point = m.getRegions()[2]

        # poly_point values are relative to the mesh geo-ref
        # make them absolute
        self.assertTrue(is_inside_polygon([poly_point.x+x, poly_point.y+y],
                                          inner2_polygon_absolute,
                                          closed=False),
                        'FAILED!')

        # Now create m using cached values
        m_cache = create_mesh_from_regions(polygon,
                                           boundary_tags,
                                           10000000,
                                           interior_regions=interior_regions,
                                           poly_geo_reference=geo_ref_poly,
                                           mesh_geo_reference=mesh_geo,
                                           verbose=False,
                                           use_cache=True)

    def test_create_mesh_from_regions2(self):
        # These are the absolute values
        min_x = -10
        min_y = -88
        polygon_absolute = [[min_x,min_y], [1000,100], [1000,1000], [100,1000]]

        x_p = -10
        y_p = -40
        zone = 808
        geo_ref_poly = Geo_reference(zone, x_p, y_p)
        polygon = geo_ref_poly.change_points_geo_ref(polygon_absolute)

        boundary_tags = {'walls': [0,1], 'bom': [2,3]}

        inner1_polygon_absolute = [[10,10], [20,10], [20,20], [10,20]]
        inner1_polygon = geo_ref_poly.\
                            change_points_geo_ref(inner1_polygon_absolute)

        inner2_polygon_absolute = [[30,30], [40,30], [40,40], [30,40]]
        inner2_polygon = geo_ref_poly.\
                            change_points_geo_ref(inner2_polygon_absolute)

        interior_regions = [(inner1_polygon, 5), (inner2_polygon, 10)]
        m = create_mesh_from_regions(polygon,
                                     boundary_tags,
                                     10000000,
                                     interior_regions=interior_regions,
                                     poly_geo_reference=geo_ref_poly)

        # Test the mesh instance
        self.assertTrue(len(m.regions)==3, 'FAILED!')
        segs = m.getUserSegments()
        self.assertTrue(len(segs)==12, 'FAILED!')
        self.assertTrue(len(m.userVertices)==12, 'FAILED!')
        self.assertTrue(segs[0].tag=='walls', 'FAILED!')
        self.assertTrue(segs[1].tag=='walls', 'FAILED!')
        self.assertTrue(segs[2].tag=='bom', 'FAILED!')
        self.assertTrue(segs[3].tag=='bom', 'FAILED!')
        self.assertTrue(m.geo_reference.get_zone()==zone, 'FAILED!')
        self.assertTrue(m.geo_reference.get_xllcorner()==min_x, 'FAILED!')
        self.assertTrue(m.geo_reference.get_yllcorner()==min_y, 'FAILED!')		
		
    def test_create_mesh_from_regions3(self):
        # These are the absolute values
        min_x = -10
        min_y = -88
        polygon = [[min_x,min_y], [1000,100], [1000,1000], [100,1000]]


        x_p = -10
        y_p = -40
        geo_ref_poly = Geo_reference(56, x_p, y_p)

        boundary_tags = {'walls': [0,1], 'bom': [2,3]}

        inner1_polygon_absolute = [[10,10], [20,10], [20,20], [10,20]]
        inner1_polygon = geo_ref_poly.\
                            change_points_geo_ref(inner1_polygon_absolute)

        inner2_polygon_absolute = [[30,30], [40,30], [40,40], [30,40]]
        inner2_polygon = geo_ref_poly.\
                            change_points_geo_ref(inner2_polygon_absolute)

        interior_regions = [(inner1_polygon, 5), (inner2_polygon, 10)]
        m = create_mesh_from_regions(polygon,
                                     boundary_tags,
                                     10000000,
                                     interior_regions=interior_regions)

        # Test the mesh instance
        self.assertTrue(len(m.regions) == 3, 'FAILED!')
        segs = m.getUserSegments()
        self.assertTrue(len(segs) == 12, 'FAILED!')
        self.assertTrue(len(m.userVertices) == 12, 'FAILED!')
        self.assertTrue(segs[0].tag == 'walls', 'FAILED!')
        self.assertTrue(segs[1].tag == 'walls', 'FAILED!')
        self.assertTrue(segs[2].tag == 'bom', 'FAILED!')
        self.assertTrue(segs[3].tag == 'bom', 'FAILED!')
        self.assertTrue(m.geo_reference.get_zone() == DEFAULT_ZONE, 'FAILED!')
        self.assertTrue(m.geo_reference.get_xllcorner() == min_x, 'FAILED!')
        self.assertTrue(m.geo_reference.get_yllcorner() == min_y, 'FAILED!')

    def test_create_mesh_from_regions4(self):
        file_name = tempfile.mktemp('.tsh')

        # These are the absolute values
        density_outer = 1000
        min_outer = 0
        max_outer = 1000
        polygon_outer = [[min_outer,min_outer], [max_outer,min_outer],
                         [max_outer,max_outer], [min_outer,max_outer]]

        density_inner1 = 10000000
        inner_buffer = 100
        min_inner1 = min_outer + inner_buffer
        max_inner1 = max_outer - inner_buffer
        inner1_polygon = [[min_inner1,min_inner1], [max_inner1,min_inner1],
                          [max_inner1,max_inner1], [min_inner1,max_inner1]]

        boundary_tags = {'walls': [0,1], 'bom': [2,3]}

        interior_regions = [(inner1_polygon, density_inner1)]
        create_mesh_from_regions(polygon_outer,
                                 boundary_tags,
                                 density_outer,
                                 interior_regions=interior_regions,
                                 filename=file_name, verbose=False)

        m = importMeshFromFile(file_name)

        self.assertTrue(len(m.getTriangulation()) <= 900,
                        'Test mesh interface failed!')
        self.assertTrue(len(m.getTriangulation()) >= 200,
                        'Test mesh interface failed!')

        create_mesh_from_regions(polygon_outer,
                                 boundary_tags,
                                 interior_regions=interior_regions,
                                 filename=file_name,
                                 verbose=False)

        m = importMeshFromFile(file_name)

        self.assertTrue(len(m.getTriangulation()) <= 100,
                        'Test mesh interface failed!')

        os.remove(file_name)

    def test_create_mesh_from_regions5(self):
        file_name = tempfile.mktemp('.tsh')

        # These are the absolute values
        density_outer = 10000000
        min_outer = 0
        max_outer = 1000
        polygon_outer = [[min_outer,min_outer], [max_outer,min_outer],
                         [max_outer,max_outer], [min_outer,max_outer]]

        density_inner1 = 1000
        inner_buffer = 100
        min_inner1 = min_outer + inner_buffer
        max_inner1 = max_outer - inner_buffer
        inner1_polygon = [[min_inner1,min_inner1], [max_inner1,min_inner1],
                          [max_inner1,max_inner1], [min_inner1,max_inner1]]

        boundary_tags = {'walls': [0,1], 'bom': [2,3]}

        interior_regions = [(inner1_polygon, density_inner1)]
        create_mesh_from_regions(polygon_outer,
                                 boundary_tags,
                                 density_outer,
                                 interior_regions=interior_regions,
                                 filename=file_name,
                                 verbose=False)

        m = importMeshFromFile(file_name)
        self.assertTrue(len(m.getTriangulation()) <= 2000,
                        'Test mesh interface failed!')
        self.assertTrue(len(m.getTriangulation()) >= 900,
                        'Test mesh interface failed!')

        os.remove(file_name)

    def test_create_mesh_from_regions6(self):
        file_name = tempfile.mktemp('.tsh')

        # These are the absolute values
        density_outer = 1000
        min_outer = 0
        max_outer = 1000
        polygon_outer = [[min_outer,min_outer], [max_outer,min_outer],
                         [max_outer,max_outer], [min_outer,max_outer]]

        delta = 10
        density_inner1 = 1000
        min_inner1 = min_outer + delta
        max_inner1 = max_outer - delta
        inner1_polygon = [[min_inner1,min_inner1], [max_inner1,min_inner1],
                          [max_inner1,max_inner1], [min_inner1,max_inner1]]

        density_inner2 = 10000000
        min_inner2 = min_outer +  2*delta
        max_inner2 = max_outer -  2*delta
        inner2_polygon = [[min_inner2,min_inner2], [max_inner2,min_inner2],
                          [max_inner2,max_inner2], [min_inner2,max_inner2]]

        boundary_tags = {'walls': [0,1], 'bom': [2,3]}

        interior_regions = [(inner1_polygon, density_inner1),
                            (inner2_polygon, density_inner2)]
        create_mesh_from_regions(polygon_outer,
                                 boundary_tags,
                                 density_outer,
                                 interior_regions=interior_regions,
                                 filename=file_name,
                                 verbose=False)

        m = importMeshFromFile(file_name)
        self.assertTrue(len(m.getTriangulation()) <= 2000,
                        'Test mesh interface failed!')
        self.assertTrue(len(m.getTriangulation()) >= 900,
                        'Test mesh interface failed!')

        os.remove(file_name)

    def test_create_mesh_from_regions7(self):
        file_name = tempfile.mktemp('.tsh')

        # These are the absolute values
        density_outer = 1001
        min_outer = 0
        max_outer = 1000
        polygon_outer = [[min_outer,min_outer], [max_outer,min_outer],
                         [max_outer,max_outer], [min_outer,max_outer]]

        delta = 10
        density_inner1 = 100000000
        min_inner1 = min_outer + delta
        max_inner1 = max_outer - delta
        inner1_polygon = [[min_inner1,min_inner1], [max_inner1,min_inner1],
                          [max_inner1,max_inner1], [min_inner1,max_inner1]]

        density_inner2 = 1000
        min_inner2 = min_outer +  2*delta
        max_inner2 = max_outer -  2*delta
        inner2_polygon = [[min_inner2,min_inner2], [max_inner2,min_inner2],
                          [max_inner2,max_inner2], [min_inner2,max_inner2]]

        boundary_tags = {'walls': [0,1], 'bom': [2,3]}

        # Note the list order is important
        # The last region added will be the region triangle uses,
        # if two regions points are in the same bounded area.
        interior_regions = [(inner2_polygon, density_inner2),
                            (inner1_polygon, density_inner1)]
        create_mesh_from_regions(polygon_outer,
                                 boundary_tags,
                                 density_outer,
                                 interior_regions=interior_regions,
                                 filename=file_name,
                                 verbose=False)

        m = importMeshFromFile(file_name)
        self.assertTrue(len(m.getTriangulation()) <= 3000,
                        'Test mesh interface failed!')
        self.assertTrue(len(m.getTriangulation()) >= 2000,
                        'Test mesh interface failed!')

        os.remove(file_name)

    def test_create_mesh_from_regions_interior_regions(self):
        '''Test that create_mesh_from_regions fails when an interior
        region is outside bounding polygon.
        '''

        # These are the absolute values
        min_x = 10
        min_y = 88
        polygon = [[min_x,min_y], [1000,100], [1000,1000], [100,1000]]

        boundary_tags = {'walls': [0,1], 'bom': [2,3]}

        # This one is inside bounding polygon - should pass
        inner_polygon = [[800,400], [900,500], [800,600]]

        interior_regions = [(inner_polygon, 5)]
        m = create_mesh_from_regions(polygon,
                                     boundary_tags,
                                     10000000,
                                     interior_regions=interior_regions)

        # This one sticks outside bounding polygon - should fail
        inner_polygon = [[800,400], [900,500], [800,600], [200, 995]]
        inner_polygon1 = [[800,400], [1100,500], [800,600]]
        interior_regions = [[inner_polygon, 50], [inner_polygon1, 50]]

        try:
            m = create_mesh_from_regions(polygon,
                                         boundary_tags,
                                         10000000,
                                         interior_regions=interior_regions,
                                         verbose=False)
        except:
            pass
        else:
            msg = 'Interior polygon sticking outside bounding polygon should '
            msg += 'cause an Exception to be raised'
            raise_(Exception, msg)

    def test_create_mesh_from_regions_interior_regions1(self):
        '''Test that create_mesh_from_regions fails
        when an interior region is outside bounding polygon.
        '''

        # These are the values
        d0 = [310000, 7690000]
        d1 = [280000, 7690000]
        d2 = [270000, 7645000]
        d3 = [240000, 7625000]
        d4 = [270000, 7580000]
        d5 = [300000, 7590000]
        d6 = [340000, 7610000]
        poly_all = [d0, d1, d2, d3, d4, d5, d6]

        i0 = [304000, 7607000]
        i1 = [302000, 7605000]
        i2 = [304000, 7603000]
        i3 = [307000, 7602000]
        i4 = [309000, 7603000]
#        i4 = [310000, 7580000]
        i5 = [307000, 7606000]
        poly_onslow = [i0, i1, i2, i3, i4, i5]

        # Thevenard Island
        j0 = [294000, 7629000]
        j1 = [285000, 7625000]
        j2 = [294000, 7621000]
        j3 = [299000, 7625000]
        poly_thevenard = [j0, j1, j2, j3]

        # med res around onslow
        l0 = [300000, 7610000]
        l1 = [285000, 7600000]
        l2 = [300000, 7597500]
        l3 = [310000, 7770000] # this one is outside
#        l3 = [310000, 7630000] # this one is NOT outside
        l4 = [315000, 7610000]
        poly_coast = [l0, l1, l2, l3, l4]

        # general coast and local area to onslow region
        m0 = [270000, 7581000]
        m1 = [300000, 7591000]
        m2 = [339000, 7610000]
        m3 = [330000, 7630000]
        m4 = [290000, 7640000]
        m5 = [260000, 7600000]
        poly_region = [m0, m1, m2, m3, m4, m5]

        # This one sticks outside bounding polygon - should fail
        interior_regions = [[poly_onslow, 50000], [poly_region, 50000],
                            [poly_coast, 100000], [poly_thevenard, 100000]]
        boundary_tags = {'walls': [0,1], 'bom': [2]}

        try:
            m = create_mesh_from_regions(poly_all,
                                         boundary_tags,
                                         10000000,
                                         interior_regions=interior_regions,
                                         verbose=False)
        except:
            pass
        else:
            msg = 'Interior polygon sticking outside bounding polygon should '
            msg += 'cause an Exception to be raised'
            raise_(Exception, msg)

    def FIXMEtest_create_mesh_with_multiply_tagged_segments(self):
        '''Test that create_mesh_from_regions fails when
        segments are listed repeatedly in boundary_tags.
        '''

        # These are the absolute values
        min_x = 10
        min_y = 88
        polygon = [[min_x,min_y], [1000,100], [1000,1000], [100,1000]]
        boundary_tags = {'walls': [0,1], 'bom': [1,2]}

        # This one is inside bounding polygon - should pass
        inner_polygon = [[800,400], [900,500], [800,600]]
        interior_regions = [(inner_polygon, 5)]
        m = create_mesh_from_regions(polygon,
                                     boundary_tags,
                                     10000000,
                                     interior_regions=interior_regions,
                                     verbose=False)

        # This one sticks outside bounding polygon - should fail
        inner_polygon = [[800,400], [900,500], [800,600]]
        interior_regions = [(inner_polygon, 5)]

        m = create_mesh_from_regions(polygon,
                                     boundary_tags,
                                     10000000,
                                     interior_regions=interior_regions)
        try:
            m = create_mesh_from_regions(polygon,
                                         boundary_tags,
                                         10000000,
                                         interior_regions=interior_regions)
        except:
            pass
        else:
            msg = 'Tags are listed repeatedly, but create mesh from regions '
            msg += 'does not cause an Exception to be raised'
            raise_(Exception, msg)

            
    def test_create_mesh_with_segments_out_of_bounds(self):
        """Test that create_mesh_from_regions fails when a segment is out of bounds.
        """
        
        # These are the absolute values
        min_x = 10 
        min_y = 88
        polygon = [[min_x,min_y],[1000,100],[1000,1000],[100,1000]]

        
        boundary_tags = {'walls': [0,1], 'bom':[2,3], 'out': [5]}

        # This one is inside bounding polygon - should pass
        inner_polygon = [[800,400],[900,500],[800,600]]
        
        interior_regions = [(inner_polygon, 5)]


        try:
            m = create_mesh_from_regions(polygon,
                                         boundary_tags,
                                         10000000,
                                         interior_regions=interior_regions)
        except:
            pass
        else:
            msg = 'Tags are listed repeatedly, but create mesh from regions '
            msg += 'does not cause an Exception to be raised'
            raise_(Exception, msg)
            
    def test_create_mesh_with_breaklines(self):
        # These are the absolute values
        polygon = [[100,100], [1000,100], [1000,1000], [100,1000]]

        boundary_tags = {'walls': [0,1], 'bom': [2,3]}

        m = create_mesh_from_regions(polygon,
                                     boundary_tags,
                                     10000000,
                                     breaklines=[[[50,50],[2000,2000]]])

        self.assertTrue(len(m.regions) == 1, 'FAILED!')
        segs = m.getUserSegments()
        self.assertTrue(len(segs) == 5, 'FAILED!')
        self.assertTrue(len(m.userVertices) == 6, 'FAILED!')


    def test_create_mesh_with_interior_holes(self):
        # These are the absolute values
        polygon = [[100,100], [1000,100], [1000,1000], [100,1000]]
        
        interior_poly1 = [[101,101],[200,200], [101,200]]
        interior_poly2 = [[300,300],[500,500], [400,200]]

        boundary_tags = {'walls': [0,1], 'bom': [2,3]}


        # This should work with one hole
        m = create_mesh_from_regions(polygon,
                                     boundary_tags,
                                     10000000,
                                     interior_holes=[interior_poly1])

        self.assertTrue(len(m.getUserSegments()) == 7, 'FAILED!')
        self.assertTrue(len(m.userVertices) == 7, 'FAILED!')


        # This should work with two holes
        m = create_mesh_from_regions(polygon,
                                     boundary_tags,
                                     10000000,
                                     interior_holes=[interior_poly1, interior_poly2])
        #print len(m.getUserSegments())
        #print len(m.userVertices)
        
        self.assertTrue(len(m.getUserSegments()) == 10, 'FAILED!')
        self.assertTrue(len(m.userVertices) == 10, 'FAILED!')

        #-------------------------------------
        # Error testing
        #-------------------------------------

        
        # try passing just one polygon, not a list of polygons, should throw exception
        try:
            m = create_mesh_from_regions(polygon,
                                     boundary_tags,
                                     10000000,
                                     interior_holes=interior_poly1)
        except:
            pass
        else:
            msg = 'Passing a single polygon should have raised an error '
            raise_(Exception, msg)



        # interior polygon outside bounding polygon, should throw exception
        interior_poly3  = [[50,50],[500,500], [400,200]]
        try:
            m = create_mesh_from_regions(polygon,
                                     boundary_tags,
                                     10000000,
                                     interior_holes=[interior_poly3])
        except:
            pass
        else:
            msg = 'Passing a single polygon should have raised an error '
            raise_(Exception, msg)
        
        
    def test_create_mesh_with_interior_holes_and_tags(self):
        # These are the absolute values
        polygon = [[100,100], [1000,100], [1000,1000], [100,1000]]
        
        interior_poly1 = [[101,101],[200,200], [101,200]]
        interior_poly2 = [[300,300],[500,500], [400,200]]

        boundary_tags = {'walls': [0,1], 'bom': [2,3]}


        # This should work with one hole
        m = create_mesh_from_regions(polygon,
                                     boundary_tags,
                                     10000000,
                                     interior_holes=[interior_poly1],
                                     hole_tags=[{'edge0' : [0], 'edge1': [1], 'edge2': [2]}])

        self.assertTrue(len(m.getUserSegments()) == 7, 'FAILED!')
        self.assertTrue(len(m.userVertices) == 7, 'FAILED!')

        m.generate_mesh()
        
        tags_list = m.getMeshSegmentTags()
        
        assert len([x for x in tags_list if x == 'edge0']) == 7
        assert len([x for x in tags_list if x == 'edge1']) == 6
        assert len([x for x in tags_list if x == 'edge2']) == 54              


    def test_create_mesh_from_regions_with_duplicate_verts(self):
        # These are the absolute values
        polygon_absolute = [[0.0, 0.0],
                            [0, 4.0],
                            [4.0, 4.0],
                            [4.0, 0.0],
                            [4.0, 0.0]]
        x_p = -10
        y_p = -40
        zone = 808
        geo_ref_poly = Geo_reference(zone, x_p, y_p)
        polygon = geo_ref_poly.change_points_geo_ref(polygon_absolute)
        boundary_tags = {'50': [0],
                         '40': [1],
                         '30': [2],
                         'no where seg': [3],
                         '20': [4]}
        m = create_mesh_from_regions(polygon,
                                     boundary_tags,
                                     10000000,
                                     poly_geo_reference=geo_ref_poly,
                                     verbose=False)

        fileName = 'badmesh.tsh'
        #m.export_mesh_file(fileName)

    def concept_create_mesh_from_regions_with_ungenerate(self):
        x=0
        y=0
        mesh_geo = geo_reference=Geo_reference(56, x, y)

        # These are the absolute values
        polygon_absolute = [[0,0], [100,0], [100,100], [0,100]]
        x_p = -10
        y_p = -40
        geo_ref_poly = Geo_reference(56, x_p, y_p)
        polygon = geo_ref_poly.change_points_geo_ref(polygon_absolute)

        boundary_tags = {'walls': [0,1], 'bom': [2]}

        inner1_polygon_absolute = [[10,10], [20,10], [20,20], [10,20]]
        inner1_polygon = geo_ref_poly.\
                            change_points_geo_ref(inner1_polygon_absolute)

        inner2_polygon_absolute = [[30,30], [40,30], [40,40], [30,40]]
        inner2_polygon = geo_ref_poly.\
                            change_points_geo_ref(inner2_polygon_absolute)

        max_area = 10000000
        interior_regions = [(inner1_polygon, 5), (inner2_polygon, 10)]
        m = create_mesh_from_regions(polygon,
                                     boundary_tags,
                                     max_area,
                                     interior_regions=interior_regions,
                                     poly_geo_reference=geo_ref_poly,
                                     mesh_geo_reference=mesh_geo)

        m.export_mesh_file('a_test_mesh_iknterface.tsh')

        fileName = tempfile.mktemp('.txt')
        file = open(fileName, 'w')
        file.write('         1       ??      ??\n\
       90.0       90.0\n\
       81.0       90.0\n\
       81.0       81.0\n\
       90.0       81.0\n\
       90.0       90.0\n\
END\n\
         2      ?? ??\n\
       10.0       80.0\n\
       10.0       90.0\n\
       20.0       90.0\n\
       10.0       80.0\n\
END\n\
END\n')
        file.close()

        m.import_ungenerate_file(fileName, tag='wall')
        os.remove(fileName)
        m.generate_mesh(maximum_triangle_area=max_area, verbose=False)
        m.export_mesh_file('b_test_mesh_iknterface.tsh')

    def concept_ungenerateII(self):
        from anuga import Domain, Reflective_boundary, Dirichlet_boundary

        x=0
        y=0
        mesh_geo = geo_reference=Geo_reference(56, x, y)

        # These are the absolute values
        polygon_absolute = [[0,0], [100,0], [100,100], [0,100]]
        x_p = -10
        y_p = -40
        geo_ref_poly = Geo_reference(56, x_p, y_p)
        polygon = geo_ref_poly.change_points_geo_ref(polygon_absolute)

        boundary_tags = {'wall': [0,1,3], 'wave': [2]}

        inner1_polygon_absolute = [[10,10], [20,10], [20,20], [10,20]]
        inner1_polygon = geo_ref_poly.\
                            change_points_geo_ref(inner1_polygon_absolute)

        inner2_polygon_absolute = [[30,30], [40,30], [40,40], [30,40]]
        inner2_polygon = geo_ref_poly.\
                            change_points_geo_ref(inner2_polygon_absolute)

        max_area = 1
        interior_regions = [(inner1_polygon, 5), (inner2_polygon, 10)]
        m = create_mesh_from_regions(polygon,
                                     boundary_tags,
                                     max_area,
                                     interior_regions=interior_regions,
                                     poly_geo_reference=geo_ref_poly,
                                     mesh_geo_reference=mesh_geo)

        m.export_mesh_file('a_test_mesh_iknterface.tsh')

        fileName = tempfile.mktemp('.txt')
        file = open(fileName, 'w')
        file.write('         1       ??      ??\n\
       90.0       90.0\n\
       81.0       90.0\n\
       81.0       81.0\n\
       90.0       81.0\n\
       90.0       90.0\n\
END\n\
         2      ?? ??\n\
       10.0       80.0\n\
       10.0       90.0\n\
       20.0       90.0\n\
       10.0       80.0\n\
END\n\
END\n')
        file.close()

        m.import_ungenerate_file(fileName)      #, tag='wall')
        os.remove(fileName)
        m.generate_mesh(maximum_triangle_area=max_area, verbose=False)
        mesh_filename = 'bento_b.tsh'
        m.export_mesh_file(mesh_filename)

        domain = Domain(mesh_filename, use_cache = False)

        Br = Reflective_boundary(domain)
        Bd = Dirichlet_boundary([3, 0, 0])
        domain.set_boundary({'wall': Br, 'wave': Bd})
        yieldstep = 0.1
        finaltime = 10
        for t in domain.evolve(yieldstep, finaltime):
            domain.write_time()

    def concept_ungenerateIII(self):
        from anuga import Domain, Reflective_boundary, \
                            Dirichlet_boundary
        from anuga.pmesh.mesh_interface import create_mesh_from_regions

        # These are the absolute values
        polygon = [[0,0], [100,0], [100,100], [0,100]]

        boundary_tags = {'wall': [0,1,3], 'wave': [2]}
        inner1_polygon = [[10,10], [20,10], [20,20], [10,20]]
        inner2_polygon = [[30,30], [40,30], [40,40], [30,40]]

        max_area = 1
        interior_regions = [(inner1_polygon, 5), (inner2_polygon, 10)]
        m = create_mesh_from_regions(polygon,
                                     boundary_tags,
                                     max_area,
                                     interior_regions=interior_regions)

        fileName = tempfile.mktemp('.txt')
        file = open(fileName, 'w')
        file.write('         1       ??      ??\n\
       90.0       90.0\n\
       81.0       90.0\n\
       81.0       81.0\n\
       90.0       81.0\n\
       90.0       90.0\n\
END\n\
         2      ?? ??\n\
       10.0       80.0\n\
       10.0       90.0\n\
       20.0       90.0\n\
       10.0       80.0\n\
END\n\
END\n')
        file.close()

        m.import_ungenerate_file(fileName)
        os.remove(fileName)
        m.generate_mesh(maximum_triangle_area=max_area, verbose=False)
        mesh_filename = 'mesh.tsh'
        m.export_mesh_file(mesh_filename)

        domain = Domain(mesh_filename, use_cache=False)

        Br = Reflective_boundary(domain)
        Bd = Dirichlet_boundary([3, 0, 0])
        domain.set_boundary({'wall': Br, 'wave': Bd})
        yieldstep = 0.1
        finaltime = 10
        for t in domain.evolve(yieldstep, finaltime):
            domain.write_time()

    def test_create_mesh_from_regions_check_segs(self):
        '''Test that create_mesh_from_regions fails
        when an interior region is outside bounding polygon.
        '''

        # These are the absolute values
        min_x = 10
        min_y = 88
        polygon = [[min_x,min_y], [1000,100], [1000,1000], [100,1000]]
        boundary_tags = {'walls': [0,1,3], 'bom': [2]}

        # This one is inside bounding polygon - should pass
        inner_polygon = [[800,400], [900,500], [800,600]]
        interior_regions = [(inner_polygon, 5)]
        m = create_mesh_from_regions(polygon,
                                     boundary_tags,
                                     10000000,
                                     interior_regions=interior_regions)

        boundary_tags = {'walls': [0,1,3,4], 'bom': [2]}
        try:
            m = create_mesh_from_regions(polygon,
                                         boundary_tags,
                                         10000000,
                                         interior_regions=interior_regions)
        except:
            pass
        else:
            msg = 'Segment out of bounds not caught '
            raise_(Exception, msg)

################################################################################

if __name__ == "__main__":
<<<<<<< HEAD
    suite = unittest.makeSuite(TestCase,'test')
=======
    suite = unittest.makeSuite(TestCase, 'test')
>>>>>>> 70de02ed
    runner = unittest.TextTestRunner() #verbosity=2)
    runner.run(suite)
<|MERGE_RESOLUTION|>--- conflicted
+++ resolved
@@ -984,10 +984,6 @@
 ################################################################################
 
 if __name__ == "__main__":
-<<<<<<< HEAD
-    suite = unittest.makeSuite(TestCase,'test')
-=======
     suite = unittest.makeSuite(TestCase, 'test')
->>>>>>> 70de02ed
     runner = unittest.TextTestRunner() #verbosity=2)
     runner.run(suite)
