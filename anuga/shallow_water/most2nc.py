--- conflicted
+++ resolved
@@ -68,16 +68,6 @@
 
     k = 1
     for in_line in in_depth_list:
-<<<<<<< HEAD
-	for string in in_line.split():
-	    #j = k/nx
-	    out_depth_list[old_div((k-1),nx)].append(float(string)*up)
-	    if k==nx*ny:
-		break
-	    if k-(old_div(k,nx))*nx ==0:
-		out_depth_list.append([])
-	    k+=1
-=======
         for string in in_line.split():
             #j = k/nx
             out_depth_list[old_div((k-1), nx)].append(float(string)*up)
@@ -86,7 +76,6 @@
             if k-(old_div(k, nx))*nx == 0:
                 out_depth_list.append([])
             k += 1
->>>>>>> 70de02ed
 
     in_file.close()
     out_depth_list.reverse()
