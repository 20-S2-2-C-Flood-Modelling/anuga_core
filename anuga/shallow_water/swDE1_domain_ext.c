--- conflicted
+++ resolved
@@ -20,13 +20,8 @@
 //#include "numpy_shim.h"
 
 // Shared code snippets
-<<<<<<< HEAD
 //#include "util_ext.h"
-#include "sw_domain_new.h"
-=======
-#include "util_ext.h"
 #include "sw_domain.h"
->>>>>>> 24075af5
 
 
 const double pi = 3.14159265358979;
