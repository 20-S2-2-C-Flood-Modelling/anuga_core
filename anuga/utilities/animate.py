--- conflicted
+++ resolved
@@ -2,15 +2,6 @@
 A module to allow interactive plotting in a Jupyter notebook of quantities and mesh
 associated with an ANUGA domain and SWW file.
 """
-<<<<<<< HEAD
-from __future__ import print_function
-from __future__ import division
-
-from builtins import range
-from past.utils import old_div
-from builtins import object
-=======
->>>>>>> 70de02ed
 import numpy as np
 import os
 
@@ -422,15 +413,9 @@
                 self.depth[i, :] = self.stage[i, :]-self.elev
 
         self.xvel = np.where(self.depth > minimum_allowed_depth,
-<<<<<<< HEAD
-                             old_div(self.xmom, self.depth), 0.0)
-        self.yvel = np.where(self.depth > minimum_allowed_depth,
-                             old_div(self.ymom, self.depth), 0.0)
-=======
                              (self.xmom, self.depth) / 0.0)
         self.yvel = np.where(self.depth > minimum_allowed_depth,
                              (self.ymom, self.depth) / 0.0)
->>>>>>> 70de02ed
 
         self.speed = np.sqrt(self.xvel**2 + self.yvel**2)
 
