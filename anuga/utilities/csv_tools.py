#!/usr/bin/env python

"""CSV file utility routines.
"""

from builtins import next
from builtins import range
from future.utils import raise_
import csv

def read_csv_file(filename, key_col, data_col):
    """Read data from a CSV file, get 'key_col' and 'data_col' columns.

    Returns ((key[0], data[0]), ...).
    """

    # Start reading the CSV file
    data = []
    fd = open(filename, 'r')
    csv_reader = csv.reader(fd)

    # Get header row, calculate required column indices
    h = next(csv_reader)
    header = [x.strip() for x in h]
    if key_col not in header:
        msg = ("Column '%s' not in file %s"
               % (key_col, filename))
               
        fd.close()        
        raise Exception(msg)
    if data_col not in header:
        msg = ("Column '%s' not in file %s"
               % (data_col, filename))
               
        fd.close()                           
        raise Exception(msg)

    key_index = header.index(key_col)
    data_index = header.index(data_col)

    # read data, extract columns, save
    result = []
    for line in csv_reader:
        key_data = line[key_index].strip()
        data_data = line[data_index].strip()
        result.append((key_data, data_data))

    fd.close()

    return result


def merge_csv_key_values(file_title_list, output_file,
                         key_col='hours', data_col='stage'):
    """Select key and value columns from 'N' CSV files, write one CSV file.

    file_title_list: a list of (filename, new_data_column_title) values, one
                     for each input file
    output_file:     the output CSV file path
    key_col:         column header string of key column
    data_col:        column header string of data column

    The output file will look like:
        <key_col>,   <new_data_column_title1>, <new_data_column_title2>, ...
        <key_value>, <data1>,                  <data2>,                  ...
        <key_value>, <data1>,                  <data2>,                  ...
        <key_value>, <data1>,                  <data2>,                  ...
        <key_value>, <data1>,                  <data2>,                  ...

    There is an assumption that the <key_value> values are the same across
    all files for the same row.  This is tested in the code below.
<<<<<<< HEAD
    '''

    def read_csv_file(filename, key_col, data_col):
        '''Read data from a CSV file, get 'key_col' and 'data_col' columns.

        Returns ((key[0], data[0]), ...).
        '''

        # start reading the CSV file
        data = []
        fd = open(filename, 'rb')
        csv_reader = csv.reader(fd)

        # open file, get header row, calculate required column indices
        h = next(csv_reader)
        header = [x.strip() for x in h]
        if key_col not in header:
            msg = ("Column '%s' not in file %s"
                   % (key_col, filename))
            raise_(Exception, msg)
        if data_col not in header:
            msg = ("Column '%s' not in file %s"
                   % (data_col, filename))
            raise_(Exception, msg)

        key_index = header.index(key_col)
        data_index = header.index(data_col)

        # read data, extract columns, save
        result = []
        for line in csv_reader:
            key_data = line[key_index].strip()
            data_data = line[data_index].strip()
            result.append((key_data, data_data))

        fd.close()

        return result

    # get number of input files, check we have 1 or more
    num_files = len(file_title_list)
    if num_files == 0:
        msg = "List 'file_title_list' is empty!?"
        raise_(Exception, msg)
=======
    """


    # Get number of input files, check we have 1 or more
    
    num_files = len(file_title_list)
    if num_files == 0:
        msg = "List 'file_title_list' is empty!?"
        raise Exception(msg)
>>>>>>> 70de02ed

    # Read data from all files
    file_data = []
    for (filename, title) in file_title_list:
        data = read_csv_file(filename, key_col, data_col)
        file_data.append((filename, title, data))

    # Now, file_data -> [(filename, title, [(k,v), (k,v), ...], ...]
    # Sanity check, check num rows same in all files
    num_rows = None
    for (fn, t, d) in file_data:
        if num_rows is None:
            num_rows = len(d)
        else:
            if num_rows != len(d):
                msg = ('File %s has different number of rows from %s, '
                       'expected %d columns, got %d'
                       % (fn, file_data[0][0], num_rows, len(d)))
<<<<<<< HEAD
                raise_(Exception, msg)
=======
                raise Exception(msg)
>>>>>>> 70de02ed

    # Sanity check, check key values same in same rows
    first_key_values = [v[0] for v in file_data[0][2]]
    for (fn, t, d) in file_data:
        key_values = [v[0] for v in d]
        if key_values != first_key_values:
            msg = ('Key values differ between files %s and %s!?'
                   % (fn, file_data[0][0]))
<<<<<<< HEAD
            raise_(Exception, msg)
=======
            raise Exception(msg)
>>>>>>> 70de02ed

    # Open output file
    out_fd = open(output_file, 'w')
    out_csv = csv.writer(out_fd)

    # Write column rows to output file
    header = [key_col]
    for (fn, col, d) in file_data:
        header.append(col)
    out_csv.writerow(header)

    # Write data rows to output file
    file_kv_list = [x[2] for x in file_data]
    for i in range(num_rows):
        data_row = [file_kv_list[0][i][0]]
        for file_data in file_kv_list:
            data_row.append(file_data[i][1])
        out_csv.writerow(data_row)

    out_fd.close()<|MERGE_RESOLUTION|>--- conflicted
+++ resolved
@@ -3,9 +3,6 @@
 """CSV file utility routines.
 """
 
-from builtins import next
-from builtins import range
-from future.utils import raise_
 import csv
 
 def read_csv_file(filename, key_col, data_col):
@@ -69,52 +66,6 @@
 
     There is an assumption that the <key_value> values are the same across
     all files for the same row.  This is tested in the code below.
-<<<<<<< HEAD
-    '''
-
-    def read_csv_file(filename, key_col, data_col):
-        '''Read data from a CSV file, get 'key_col' and 'data_col' columns.
-
-        Returns ((key[0], data[0]), ...).
-        '''
-
-        # start reading the CSV file
-        data = []
-        fd = open(filename, 'rb')
-        csv_reader = csv.reader(fd)
-
-        # open file, get header row, calculate required column indices
-        h = next(csv_reader)
-        header = [x.strip() for x in h]
-        if key_col not in header:
-            msg = ("Column '%s' not in file %s"
-                   % (key_col, filename))
-            raise_(Exception, msg)
-        if data_col not in header:
-            msg = ("Column '%s' not in file %s"
-                   % (data_col, filename))
-            raise_(Exception, msg)
-
-        key_index = header.index(key_col)
-        data_index = header.index(data_col)
-
-        # read data, extract columns, save
-        result = []
-        for line in csv_reader:
-            key_data = line[key_index].strip()
-            data_data = line[data_index].strip()
-            result.append((key_data, data_data))
-
-        fd.close()
-
-        return result
-
-    # get number of input files, check we have 1 or more
-    num_files = len(file_title_list)
-    if num_files == 0:
-        msg = "List 'file_title_list' is empty!?"
-        raise_(Exception, msg)
-=======
     """
 
 
@@ -124,7 +75,6 @@
     if num_files == 0:
         msg = "List 'file_title_list' is empty!?"
         raise Exception(msg)
->>>>>>> 70de02ed
 
     # Read data from all files
     file_data = []
@@ -143,11 +93,7 @@
                 msg = ('File %s has different number of rows from %s, '
                        'expected %d columns, got %d'
                        % (fn, file_data[0][0], num_rows, len(d)))
-<<<<<<< HEAD
-                raise_(Exception, msg)
-=======
                 raise Exception(msg)
->>>>>>> 70de02ed
 
     # Sanity check, check key values same in same rows
     first_key_values = [v[0] for v in file_data[0][2]]
@@ -156,11 +102,7 @@
         if key_values != first_key_values:
             msg = ('Key values differ between files %s and %s!?'
                    % (fn, file_data[0][0]))
-<<<<<<< HEAD
-            raise_(Exception, msg)
-=======
             raise Exception(msg)
->>>>>>> 70de02ed
 
     # Open output file
     out_fd = open(output_file, 'w')
