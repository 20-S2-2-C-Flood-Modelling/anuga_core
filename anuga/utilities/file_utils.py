""" Generic file utilities for creating, parsing deleting
    and naming files in a manner consistent across ANUGA.
"""
from __future__ import absolute_import


from future.utils import raise_
<<<<<<< HEAD
import os, sys
=======
import os
import sys
>>>>>>> 70de02ed
import csv
import numpy as num
import shutil
from . import log
<<<<<<< HEAD
=======

# Python 2.7 Hack
try:
    from exceptions import IOError
except:
    pass
>>>>>>> 70de02ed


def make_filename(s):
    """Transform argument string into a standard filename

        Convert a possible filename into a standard form.
        s Filename to process.
        The new filename string.
    """

    s = s.strip()
    s = s.replace(' ', '_')
    s = s.replace('(', '')
    s = s.replace(')', '')
    s = s.replace('__', '_')

    return s


def check_dir(path, verbose=None):
    """Check that specified path exists.
    If path does not exist it will be created if possible

    USAGE:
       checkdir(path, verbose):

    ARGUMENTS:
        path -- Directory
        verbose -- Flag verbose output (default: None)

    RETURN VALUE:
        Verified path including trailing separator
    """

    import os.path

    if sys.platform in ['nt', 'dos', 'win32', 'what else?']:
        unix = 0
    else:
        unix = 1

    # add terminal separator, if it's not already there
    if path[-1] != os.sep:
        path = path + os.sep

    # expand ~ or ~username in path
    path = os.path.expanduser(path)

    # create directory if required
    if not (os.access(path, os.R_OK and os.W_OK) or path == ''):
        try:
            exitcode = os.mkdir(path)

            # Change access rights if possible
            if unix:
                exitcode = os.system('chmod 775 ' + path)
            else:
                pass  # FIXME: What about access rights under Windows?

            if verbose:
                log.critical('MESSAGE: Directory %s created.' % path)
        except:
            log.critical('WARNING: Directory %s could not be created.' % path)
            if unix:
                try:
                    path = os.environ['TMPDIR']
                except KeyError:
                    path = '/tmp/'
            else:
                path = 'C:' + os.sep

            log.critical("Using directory '%s' instead" % path)

    return path


def del_dir(path):
    """Recursively delete directory path and all its contents
    """

    if os.path.isdir(path):
        for file in os.listdir(path):
            X = os.path.join(path, file)

            if os.path.isdir(X) and not os.path.islink(X):
                del_dir(X)
            else:
                try:
                    os.remove(X)
                except:
                    log.critical("Could not remove file %s" % X)

        os.rmdir(path)


def rmgeneric(path, func, verbose=False):
    ERROR_STR = """Error removing %(path)s, %(error)s """

    try:
        func(path)
<<<<<<< HEAD
        if verbose: log.critical('Removed %s' % path)
    except OSError as xxx_todo_changeme:
        (errno, strerror) = xxx_todo_changeme.args
        log.critical(ERROR_STR % {'path' : path, 'error': strerror })
=======
        if verbose:
            log.critical('Removed %s' % path)
    except OSError as xxx_todo_changeme:
        (errno, strerror) = xxx_todo_changeme.args
        log.critical(ERROR_STR % {'path': path, 'error': strerror})
>>>>>>> 70de02ed


def removeall(path, verbose=False):
    if not os.path.isdir(path):
        return

    for x in os.listdir(path):
        fullpath = os.path.join(path, x)
        if os.path.isfile(fullpath):
            f = os.remove
            rmgeneric(fullpath, f)
        elif os.path.isdir(fullpath):
            removeall(fullpath)
            f = os.rmdir
            rmgeneric(fullpath, f, verbose)


def create_filename(datadir, filename, format, size=None, time=None):
    """Create a standard filename.

    datadir   directory where file is to be created
    filename  filename 'stem'
    format    format of the file, becomes filename extension
    size      size of file, becomes part of filename
    time      time (float), becomes part of filename

    Returns the complete filename path, including directory.

    The containing directory is created, if necessary.
    """

    FN = check_dir(datadir) + filename

    if size is not None:
        FN += '_size%d' % size

    if time is not None:
        FN += '_time%.2f' % time

    FN += '.' + format

    return FN


def get_files(datadir, filename, format, size):
    """Get all file (names) with given name, size and format
    """

    import glob

    dir = check_dir(datadir)
    pattern = dir + os.sep + filename + '_size=%d*.%s' % (size, format)

    return glob.glob(pattern)


def get_all_directories_with_name(look_in_dir='', base_name='', verbose=False):
    '''
    Finds all the directories in a "look_in_dir" which contains a "base_name".

    Returns: a list of strings

    Usage:     iterate_over = get_all_directories_with_name(dir, name)
    then:      for swwfile in iterate_over:
                   do stuff

    Check "export_grids" and "get_maximum_inundation_data" for examples
    '''

    if look_in_dir == "":
        look_in_dir = "."                                  # Unix compatibility

    dir_ls = os.listdir(look_in_dir)
    iterate_over = [x for x in dir_ls if base_name in x]

    if len(iterate_over) == 0:
        msg = 'No files of the base name %s' % base_name
        raise_(IOError, msg)

    if verbose:
        log.critical('iterate over %s' % iterate_over)

    return iterate_over


def get_all_swwfiles(look_in_dir='', base_name='', verbose=False):
    '''
    Finds all the sww files in a "look_in_dir" which contains a "base_name".
    will accept base_name with or without the extension ".sww"

    Returns: a list of strings

    Usage:     iterate_over = get_all_swwfiles(dir, name)
    then
               for swwfile in iterate_over:
                   do stuff

    Check "export_grids" and "get_maximum_inundation_data" for examples
    '''

    # plus tests the extension
    name, extension = os.path.splitext(base_name)

    if extension != '' and extension != '.sww':
        msg = 'file %s%s must be a NetCDF sww file!' % (base_name, extension)
        raise_(IOError, msg)

    if look_in_dir == "":
        look_in_dir = "."                                   # Unix compatibility

    dir_ls = os.listdir(look_in_dir)
    iterate_over = [x[:-4] for x in dir_ls if name in x and x[-4:] == '.sww']
    if len(iterate_over) == 0:
        msg = 'No files of the base name %s' % name
        raise_(IOError, msg)

    if verbose:
        log.critical('iterate over %s' % iterate_over)

    return iterate_over


def get_all_files_with_extension(look_in_dir='',
                                 base_name='',
                                 extension='.sww',
                                 verbose=False):
    '''Find all files in a directory with given stem name.
    Finds all the sww files in a "look_in_dir" which contains a "base_name".

    Returns: a list of strings

    Usage:     iterate_over = get_all_swwfiles(dir, name)
    then
               for swwfile in iterate_over:
                   do stuff

    Check "export_grids" and "get_maximum_inundation_data" for examples
    '''

    # plus tests the extension
    name, ext = os.path.splitext(base_name)

    if ext != '' and ext != extension:
        msg = 'base_name %s must be a file with %s extension!' \
              % (base_name, extension)
        raise_(IOError, msg)

    if look_in_dir == "":
        look_in_dir = "."                               # Unix compatibility

    dir_ls = os.listdir(look_in_dir)
    iterate_over = [x[:-4]
                    for x in dir_ls if name in x and x[-4:] == extension]

    if len(iterate_over) == 0:
        msg = 'No files of the base name %s in %s' % (name, look_in_dir)
        raise_(IOError, msg)

    if verbose:
        log.critical('iterate over %s' % iterate_over)

    return iterate_over


def copy_code_files(dir_name, filename1, filename2=None, verbose=False):
    """Copies "filename1" and "filename2" to "dir_name".

    Each 'filename' may be a string or list of filename strings.

    Filenames must be absolute pathnames
    """

    def copy_file_or_sequence(dest, file):

        if isinstance(file, str):
            shutil.copy(file, dir_name)
            if verbose:
                log.critical('File %s copied' % file)
        elif isinstance(file, (tuple, list)):
            for f in file:
                copy_file_or_sequence(dest, f)
        else:
            raise Exception('Unknow argument for file: %s', file)
        


    # check we have a destination directory, create if necessary
    if not os.path.isdir(dir_name):
        if verbose:
            log.critical('Make directory %s' % dir_name)
        os.mkdir(dir_name, 0o777)

    if verbose:
        log.critical('Output directory: %s' % dir_name)

    copy_file_or_sequence(dir_name, filename1)

    if not filename2 is None:
        copy_file_or_sequence(dir_name, filename2)<|MERGE_RESOLUTION|>--- conflicted
+++ resolved
@@ -5,25 +5,18 @@
 
 
 from future.utils import raise_
-<<<<<<< HEAD
-import os, sys
-=======
 import os
 import sys
->>>>>>> 70de02ed
 import csv
 import numpy as num
 import shutil
 from . import log
-<<<<<<< HEAD
-=======
 
 # Python 2.7 Hack
 try:
     from exceptions import IOError
 except:
     pass
->>>>>>> 70de02ed
 
 
 def make_filename(s):
@@ -124,18 +117,11 @@
 
     try:
         func(path)
-<<<<<<< HEAD
-        if verbose: log.critical('Removed %s' % path)
-    except OSError as xxx_todo_changeme:
-        (errno, strerror) = xxx_todo_changeme.args
-        log.critical(ERROR_STR % {'path' : path, 'error': strerror })
-=======
         if verbose:
             log.critical('Removed %s' % path)
     except OSError as xxx_todo_changeme:
         (errno, strerror) = xxx_todo_changeme.args
         log.critical(ERROR_STR % {'path': path, 'error': strerror})
->>>>>>> 70de02ed
 
 
 def removeall(path, verbose=False):
