#!/usr/bin/env python
"""Auxiliary numerical tools
"""

from future.utils import raise_
from math import acos, pi, sqrt
from warnings import warn

#from  . import log as log
import anuga.utilities.log as anuga_log
import numpy as num

#After having migrated to numpy we should use the native NAN.
#num.seterr(divide='warn')
num.seterr(divide='ignore') # Ignore division error here for the time being
NAN = (num.array([1])/0.)[0]

# Static variable used by get_machine_precision
machine_precision = None


def safe_acos(x):
    """Safely compute acos

    Protect against cases where input argument x is outside the allowed
    interval [-1.0, 1.0] by no more than machine precision
    """

    error_msg = 'Input to acos is outside allowed domain [-1.0, 1.0].'+\
                'I got %.12f' %x
    warning_msg = 'Changing argument to acos from %.18f to %.1f' %(x, sign(x))

    eps = get_machine_precision() # Machine precision
    if x < -1.0:
        if x < -1.0 - eps:
<<<<<<< HEAD
            raise_(ValueError, error_msg)
=======
            raise ValueError(error_msg)
>>>>>>> 70de02ed
        else:
            x = -1.0

    if x > 1.0:
        if x > 1.0 + eps:
<<<<<<< HEAD
            raise_(ValueError, error_msg)
=======
            raise ValueError(error_msg)
>>>>>>> 70de02ed
        else:
            x = 1.0

    return acos(x)


def sign(x):
    if x > 0: return 1
    if x < 0: return -1
    if x == 0: return 0


def is_scalar(x):
    """True if x is a scalar (constant numeric value)
    """

    return isinstance(x, (int, float))

def angle(v1, v2=None):
    """Compute angle between 2D vectors v1 and v2.

    If v2 is not specified it will default
    to e1 (the unit vector in the x-direction)

    The angle is measured as a number in [0, 2pi] from v2 to v1.
    """

    # Prepare two numeric vectors
    if v2 is None:
        v2 = [1.0, 0.0] # Unit vector along the x-axis

    v1 = ensure_numeric(v1, num.float)
    v2 = ensure_numeric(v2, num.float)

    # Normalise
    v1 = v1/num.sqrt(num.sum(v1**2))
    v2 = v2/num.sqrt(num.sum(v2**2))

    # Compute angle
    p = num.inner(v1, v2)
    c = num.inner(v1, normal_vector(v2))    # Projection onto normal
                                            # (negative cross product)

    theta = safe_acos(p)


    # Correct if v1 is in quadrant 3 or 4 with respect to v2 (as the x-axis)
    # If v2 was the unit vector [1,0] this would correspond to the test
    # if v1[1] < 0: theta = 2*pi-theta
    # In general we use the sign of the projection onto the normal.
    if c < 0:
       #Quadrant 3 or 4
       theta = 2*pi-theta

    return theta


def anglediff(v0, v1):
    """Compute difference between angle of vector v0 (x0, y0) and v1 (x1, y1).
    This is used for determining the ordering of vertices,
    e.g. for checking if they are counter clockwise.

    Always return a positive value
    """

    from math import pi

    a0 = angle(v0)
    a1 = angle(v1)

    #Ensure that difference will be positive
    if a0 < a1:
        a0 += 2*pi

    return a0-a1

def normal_vector(v):
    """Normal vector to v.

    Returns vector 90 degrees counter clockwise to and of same length as v
    """

    return num.array([-v[1], v[0]], num.float)


#def crossproduct_length(v1, v2):
#    return v1[0]*v2[1]-v2[0]*v1[1]


def mean(x):
    """Mean value of a vector
    """
    return(float(num.sum(x))/len(x))


def cov(x, y=None):
    """Covariance of vectors x and y.

    If y is None: return cov(x, x)
    """

    if y is None:
        y = x

    x = ensure_numeric(x)
    y = ensure_numeric(y)
    msg = 'Lengths must be equal: len(x) == %d, len(y) == %d' %(len(x), len(y))
    assert(len(x)==len(y)), msg

    N = len(x)
    cx = x - mean(x)
    cy = y - mean(y)

    p = num.inner(cx,cy)/N
    return(p)


def err(x, y=0, n=2, relative=True):
    """Relative error of ||x-y|| to ||y||
       n = 2:    Two norm
       n = None: Max norm

       If denominator evaluates to zero or
       if y is omitted or
       if keyword relative is False,
       absolute error is returned

       If there is x and y, n=2 and relative=False, this will calc;
       sqrt(sum_over_x&y((xi - yi)^2))

       Given this value (err), to calc the root mean square deviation, do
       err/sqrt(n)
       where n is the number of elements,(len(x))
    """

    x = ensure_numeric(x)
    if y:
        y = ensure_numeric(y)

    if n == 2:
        err = norm(x-y)
        if relative is True:
            try:
                err = err/norm(y)
            except:
                pass

    else:
        err = max(abs(x-y))
        if relative is True:
            try:
                err = err/max(abs(y))
            except:
                pass

    return err


def norm(x):
    """2-norm of x
    """

    y = num.ravel(x)
    p = num.sqrt(num.inner(y,y))
    return p


def corr(x, y=None):
    """Correlation of x and y
    If y is None return autocorrelation of x
    """

    from math import sqrt
    if y is None:
        y = x

    varx = cov(x)
    vary = cov(y)

    if varx == 0 or vary == 0:
        C = 0
    else:
        C = cov(x,y)/sqrt(varx * vary)

    return(C)


def ensure_numeric(A, typecode=None):
    """Ensure that sequence is a numeric array.

    Inputs:
        A: Sequence. If A is already a numeric array it will be returned
                     unaltered
                     If not, an attempt is made to convert it to a numeric
                     array
        A: Scalar.   Return 0-dimensional array containing that value. Note
                     that a 0-dim array DOES NOT HAVE A LENGTH UNDER numpy.
        A: String.   Array of ASCII values (numpy can't handle this)

        A:None.      Return None

        typecode:    numeric type. If specified, use this in the conversion.
                     If not, let numpy package decide.
                     typecode will always be one of num.float, num.int, etc.

    Note that num.array(A, dtype) will sometimes copy.  Use 'copy=False' to
    copy only when required.

    This function is necessary as array(A) can cause memory overflow.
    """

#    if isinstance(A, basestring):
#        msg = 'Sorry, cannot handle strings in ensure_numeric()'
#        raise Exception, msg

    if A is None:
        return None

    if typecode is None:
        if isinstance(A, num.ndarray):
            return num.ascontiguousarray(A)
        else:
            return num.ascontiguousarray(num.array(A))
    else:
        return num.ascontiguousarray(num.array(A, dtype=typecode, copy=False))


def histogram(a, bins, relative=False):
    """Standard histogram straight from the numeric manual

    If relative is True, values will be normalised againts the total and
    thus represent frequencies rather than counts.
    """

    n = num.searchsorted(num.sort(a), bins)
    n = num.concatenate([n, [len(a)]], axis=0)    #??default#

    hist = n[1:]-n[:-1]

    if relative is True:
        hist = hist/float(num.sum(hist))

    return hist

def create_bins(data, number_of_bins = None):
    """Safely create bins for use with histogram
    If data contains only one point or is constant, one bin will be created.
    If number_of_bins in omitted 10 bins will be created
    """

    mx = max(data)
    mn = min(data)

    if mx == mn:
        bins = num.array([mn])
    else:
        if number_of_bins is None:
            number_of_bins = 10

        bins = num.arange(mn, mx, (mx-mn)/number_of_bins)

    return bins



def get_machine_precision():
    """Calculate the machine precision for Floats

    Depends on static variable machine_precision in this module
    as this would otherwise require too much computation.
    """

    global machine_precision

    if machine_precision is None:
        epsilon = 1.
        while epsilon/2 + 1. > 1.:
            epsilon /= 2

        machine_precision = epsilon

    return machine_precision

####################################################################
#Python versions of function that are also implemented in numerical_tools_ext.c
# FIXME (Ole): Delete these and update tests
#

def gradient_python(x0, y0, x1, y1, x2, y2, q0, q1, q2):
    """
    """

    det = (y2-y0)*(x1-x0) - (y1-y0)*(x2-x0)
    a = (y2-y0)*(q1-q0) - (y1-y0)*(q2-q0)
    a /= det

    b = (x1-x0)*(q2-q0) - (x2-x0)*(q1-q0)
    b /= det

    return a, b


def gradient2_python(x0, y0, x1, y1, q0, q1):
    """Compute radient based on two points and enforce zero gradient
    in the direction orthogonal to (x1-x0), (y1-y0)
    """

    #Old code
    #det = x0*y1 - x1*y0
    #if det != 0.0:
    #    a = (y1*q0 - y0*q1)/det
    #    b = (x0*q1 - x1*q0)/det

    #Correct code (ON)
    det = (x1-x0)**2 + (y1-y0)**2
    if det != 0.0:
        a = (x1-x0)*(q1-q0)/det
        b = (y1-y0)*(q1-q0)/det

    return a, b

################################################################################
# Decision functions for numeric package objects.
# It is a little tricky to decide if a numpy thing is of type float.
# These functions hide numpy-specific details of how we do this.
################################################################################

def is_num_float(obj):
    '''Is an object a numeric package float object?'''

    try:
        return obj.dtype.char in num.typecodes['Float']
    except AttributeError:
        return False

def is_num_int(obj):
    '''Is an object a numeric package int object?'''

    try:
        return obj.dtype.char in num.typecodes['Integer']
    except AttributeError:
        return False


#-----------------
#Initialise module

from .util_ext import gradient, gradient2


if __name__ == '__main__':
    pass<|MERGE_RESOLUTION|>--- conflicted
+++ resolved
@@ -2,7 +2,6 @@
 """Auxiliary numerical tools
 """
 
-from future.utils import raise_
 from math import acos, pi, sqrt
 from warnings import warn
 
@@ -33,21 +32,13 @@
     eps = get_machine_precision() # Machine precision
     if x < -1.0:
         if x < -1.0 - eps:
-<<<<<<< HEAD
-            raise_(ValueError, error_msg)
-=======
             raise ValueError(error_msg)
->>>>>>> 70de02ed
         else:
             x = -1.0
 
     if x > 1.0:
         if x > 1.0 + eps:
-<<<<<<< HEAD
-            raise_(ValueError, error_msg)
-=======
             raise ValueError(error_msg)
->>>>>>> 70de02ed
         else:
             x = 1.0
 
