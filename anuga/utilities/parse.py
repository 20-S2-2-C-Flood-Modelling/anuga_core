<<<<<<< HEAD
from __future__ import print_function
from __future__ import absolute_import
=======
from .data_audit import license_file_is_valid
>>>>>>> 70de02ed
import sys

def print_tree(n, indent=0):
    while n:
        print(" "*indent, n)
        print_tree(n.firstChild, indent+4)
        n = n.nextSibling

fid = open(sys.argv[1])
<<<<<<< HEAD

#print fid.read()

#doc = minidom.parse(fid)
#print doc
#print_tree(doc)

from .data_audit import license_file_is_valid
=======
>>>>>>> 70de02ed
license_file_is_valid(fid, '.')
fid.close()

<|MERGE_RESOLUTION|>--- conflicted
+++ resolved
@@ -1,9 +1,4 @@
-<<<<<<< HEAD
-from __future__ import print_function
-from __future__ import absolute_import
-=======
 from .data_audit import license_file_is_valid
->>>>>>> 70de02ed
 import sys
 
 def print_tree(n, indent=0):
@@ -13,17 +8,6 @@
         n = n.nextSibling
 
 fid = open(sys.argv[1])
-<<<<<<< HEAD
-
-#print fid.read()
-
-#doc = minidom.parse(fid)
-#print doc
-#print_tree(doc)
-
-from .data_audit import license_file_is_valid
-=======
->>>>>>> 70de02ed
 license_file_is_valid(fid, '.')
 fid.close()
 
