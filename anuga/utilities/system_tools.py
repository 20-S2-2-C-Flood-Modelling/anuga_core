--- conflicted
+++ resolved
@@ -479,16 +479,9 @@
 def char_to_string(ll):
     '''Convert 2-D list of chars to 1-D list of strings.'''
 
-<<<<<<< HEAD
+
     return [''.join(x).strip() for x in ll]
 
-=======
-    #return list(map(string.rstrip, [''.join(x) for x in ll]))
-    #print(ll[:10])
-    ll_list = [''.join(x) for x in ll]
-    #print(ll_list[0:10])
-    return ll_list
->>>>>>> bc46cd1a
 
 ################################################################################
 
