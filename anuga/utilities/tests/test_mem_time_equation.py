#!/usr/bin/env python


from __future__ import division
from past.utils import old_div
import unittest
import numpy as num
import random


# Import standard shallow water domain and standard boundaries.
import anuga

from anuga.utilities.mem_time_equation import *


class Test_mem_time_equation(unittest.TestCase):
    def setUp(self):
        pass

    def tearDown(self):
        pass

    def test_estimate_time_mem(self):
        points, vertices, boundary = anuga.rectangular_cross(10, 5,
                                                             len1=10.0, len2=5.0)  # Mesh

        domain = anuga.Domain(points, vertices, boundary)  # Create domain
        tri_num = len(domain)
        yieldstep = 360
        finaltime = 3600

        time, memory = estimate_time_mem(domain, yieldstep, finaltime,
                                         use_test_constants=True, log_results=False)

        actual = system_constants[TEST_CON]['tri_a_T'] * tri_num ** 2 + \
<<<<<<< HEAD
             system_constants[TEST_CON]['tri_b_T'] * tri_num + \
              system_constants[TEST_CON]['tim_a_T'] * finaltime + \
              old_div(system_constants[TEST_CON]['fil_a_T'] * finaltime,yieldstep) + \
               system_constants[TEST_CON]['cons_T']
=======
            system_constants[TEST_CON]['tri_b_T'] * tri_num + \
            system_constants[TEST_CON]['tim_a_T'] * finaltime + \
            (system_constants[TEST_CON]['fil_a_T'] * finaltime / yieldstep) + \
            system_constants[TEST_CON]['cons_T']
>>>>>>> 70de02ed
        self.assertEqual(time, actual)

################################################################################


if __name__ == "__main__":
    suite = unittest.makeSuite(Test_mem_time_equation, 'test')
    runner = unittest.TextTestRunner()
    runner.run(suite)<|MERGE_RESOLUTION|>--- conflicted
+++ resolved
@@ -1,8 +1,6 @@
 #!/usr/bin/env python
 
 
-from __future__ import division
-from past.utils import old_div
 import unittest
 import numpy as num
 import random
@@ -34,17 +32,10 @@
                                          use_test_constants=True, log_results=False)
 
         actual = system_constants[TEST_CON]['tri_a_T'] * tri_num ** 2 + \
-<<<<<<< HEAD
-             system_constants[TEST_CON]['tri_b_T'] * tri_num + \
-              system_constants[TEST_CON]['tim_a_T'] * finaltime + \
-              old_div(system_constants[TEST_CON]['fil_a_T'] * finaltime,yieldstep) + \
-               system_constants[TEST_CON]['cons_T']
-=======
             system_constants[TEST_CON]['tri_b_T'] * tri_num + \
             system_constants[TEST_CON]['tim_a_T'] * finaltime + \
             (system_constants[TEST_CON]['fil_a_T'] * finaltime / yieldstep) + \
             system_constants[TEST_CON]['cons_T']
->>>>>>> 70de02ed
         self.assertEqual(time, actual)
 
 ################################################################################
