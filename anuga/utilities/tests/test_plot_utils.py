#!/usr/bin/env python

from __future__ import print_function
from __future__ import division
from builtins import range
from past.utils import old_div
import os
import unittest
import anuga
import anuga.utilities.plot_utils as util
import numpy as np

flow_algorithms = ['DE0', 'DE1', '1_5', '2_0', 'tsunami']
verbose = False


class Test_plot_utils(unittest.TestCase):

    def setUp(self):
        pass

    def tearDown(self):
        pass

    def create_domain(self, InitialOceanStage, InitialLandStage, flowAlg, verbose):
        """
         Make the domain and set the flow algorithm for a test. Produces an sww
         that we can use for testing
        """
        boundaryPolygon = [[0., 0.], [0., 100.], [100.0, 100.0], [100.0, 0.0]]
        anuga.create_mesh_from_regions(boundaryPolygon,
                                       boundary_tags={'left': [0],
                                                      'top': [1],
                                                      'right': [2],
                                                      'bottom': [3]},
                                       maximum_triangle_area=20.,
                                       minimum_triangle_angle=28.0,
                                       filename='test_plot_utils.msh',
                                       interior_regions=[],
                                       verbose=False)

        domain = anuga.create_domain_from_file('test_plot_utils.msh')

        os.remove('test_plot_utils.msh')

        # 05/05/2014 -- riverwalls only work with DE0 and DE1
        domain.set_flow_algorithm(flowAlg)
        domain.set_name('test_plot_utils')

        domain.set_store_vertices_uniquely()

        def topography(x, y):
            return -x/150.

        def stagefun(x, y):
            stg = InitialOceanStage*(x >= 50.) + InitialLandStage*(x < 50.)
            return stg

        domain.set_flow_algorithm(flowAlg)
        # domain.set_quantity('elevation',topography,location='centroids')
        domain.set_quantity('elevation', topography)
        domain.set_quantity('friction', 0.03)
        #domain.set_quantity('stage', stagefun,location='centroids')
        domain.set_quantity('stage', stagefun)

        if(verbose):
            if(domain.store_centroids):
                print('   Centroids stored')
            else:
                print('    Centroids estimated from vertices')

        # Boundary conditions
        Br = anuga.Reflective_boundary(domain)
        domain.set_boundary({'left': Br, 'right': Br, 'top': Br, 'bottom': Br})

        for t in domain.evolve(yieldstep=0.2, finaltime=1.0):
            pass

        return

    def everything_equal(self, p1, slice1, p2, slice2):
        """
            Convenience function to check that all variables in two 'get_output' objects
            are the same.

        """
        # Array variables
        assert(all(p1.stage[slice1, :] == p2.stage[slice2, :]))

        # assert(all(p1.vel[slice1,:]==p2.vel[slice2,:]))
        # Weird error with vel comparison so used this test instead
        #vel_diff = np.sum(np.abs(p1.vel[slice1,:]-p2.vel[slice2,:]))
<<<<<<< HEAD
        #assert vel_diff < 1.0e-17, \
=======
        # assert vel_diff < 1.0e-17, \
>>>>>>> 70de02ed
        #    'np.sum(np.abs(p1.vel[slice1,:]-p2.vel[slice2,:])) = %f' % vel_diff

        assert(all(p1.height[slice1, :] == p2.height[slice2, :]))
        assert(all(p1.xmom[slice1, :] == p2.xmom[slice2, :]))
        assert(all(p1.ymom[slice1, :] == p2.ymom[slice2, :]))
        assert(all(p1.xvel[slice1, :] == p2.xvel[slice2, :]))
        assert(all(p1.yvel[slice1, :] == p2.yvel[slice2, :]))

        # Constant or 1D variables
        assert(all(p1.elev == p2.elev))
        assert(all(p1.x == p2.x))
        assert(all(p1.y == p2.y))
        assert(all(p1.friction == p2.friction))
        assert(p1.xllcorner == p2.xllcorner)
        assert(p1.yllcorner == p2.yllcorner)
        assert((p1.time[slice1] == p2.time[slice2]))
        return

    def basic_checks(self):
        """
            Check that dimensions are as required, and that
            if we extract centroids by passing the file name
            we get the same result as if we pass the get_output object
        """

        p = util.get_output('test_plot_utils.sww')

        # Check that dimesions are ok
        l_time = len(p.time)
        l_space = len(p.x)

        assert(len(p.y) == l_space)
        assert(p.stage.shape == (l_time, l_space))
        assert(p.vel.shape == (l_time, l_space))
        assert(p.xmom.shape == (l_time, l_space))
        assert(p.ymom.shape == (l_time, l_space))
        assert(p.xvel.shape == (l_time, l_space))
        assert(p.yvel.shape == (l_time, l_space))
        assert(p.elev.shape == (l_space,))
        assert(p.friction.shape == (l_space,))

        p2 = util.get_centroids(p, velocity_extrapolation=True)
        # len(vols in vertex quantities) = len(centroids)
        l_space = len(p.vols)
        assert(p2.stage.shape == (l_time, l_space))
        assert(p2.vel.shape == (l_time, l_space))
        assert(p2.xmom.shape == (l_time, l_space))
        assert(p2.ymom.shape == (l_time, l_space))
        assert(p2.xvel.shape == (l_time, l_space))
        assert(p2.yvel.shape == (l_time, l_space))
        assert(p2.elev.shape == (l_space,))
        assert(p2.friction.shape == (l_space,))

        # Read centroids as a file, and check that it is the same as above for a couple of time-slices
        p3 = util.get_centroids('test_plot_utils.sww',
                                velocity_extrapolation=True)
        self.everything_equal(p3, 2, p2, 2)
        self.everything_equal(p3, 4, p2, 4)

    def velExtrap_timeSlices_check(self, ve):
        """

            Check that time-slices are behaving as expected. Assumes sww has been made

            Is called by a test function for various flow algorithms
        """
        p = util.get_output('test_plot_utils.sww')
        p2 = util.get_centroids(p, velocity_extrapolation=ve)

        # Check that dimesions are ok
        l_time = len(p.time)
        l_space = len(p.x)

<<<<<<< HEAD
        assert(p.timeSlices==list(range(l_time)))
        assert(p2.timeSlices==list(range(l_time)))
=======
        assert(p.timeSlices == list(range(l_time)))
        assert(p2.timeSlices == list(range(l_time)))
>>>>>>> 70de02ed

        # Try getting some time-slices, and checking all is as intended
        p_12 = util.get_output('test_plot_utils.sww', timeSlices=[0, 3])
        pc_12 = util.get_centroids(p_12, velocity_extrapolation=ve)

        assert(p_12.timeSlices == [0, 3])
        assert(pc_12.timeSlices == [0, 3])

        self.everything_equal(p_12, 0, p, 0)
        self.everything_equal(p_12, 1, p, 3)
        self.everything_equal(pc_12, 0, p2, 0)
        self.everything_equal(pc_12, 1, p2, 3)

        # Try getting some time-slices, and checking all is as intended
        p_12a = util.get_output('test_plot_utils.sww', timeSlices=3)
        pc_12a = util.get_centroids(p_12a, velocity_extrapolation=ve)

        # print p_12a.timeSlices
        # print pc_12a.timeSlices
        assert(p_12a.timeSlices == [3])
        assert(pc_12a.timeSlices == [3])

        self.everything_equal(p_12a, 0, p, 3)
        self.everything_equal(pc_12a, 0, p2, 3)

        # Try getting some time-slices, and checking all is as intended
        p_12b = util.get_output('test_plot_utils.sww')
        pc_12b = util.get_centroids(
            p_12b, velocity_extrapolation=ve, timeSlices=3)

        # print p_12b.timeSlices
        # print pc_12b.timeSlices
        assert(p_12b.timeSlices == [0, 1, 2, 3, 4, 5])
        assert(pc_12b.timeSlices == [3])

        self.everything_equal(p_12b, 0, p, 0)
        self.everything_equal(p_12b, 5, p, 5)
        self.everything_equal(pc_12b, 0, p2, 3)

        # Check we can get the 'last' time, and it is correct
        p_l = util.get_output('test_plot_utils.sww', timeSlices='last')
        pc_l = util.get_centroids(p_l, velocity_extrapolation=ve)
        l_time = len(p.time)
        self.everything_equal(p_l, 0, p, l_time-1)
        self.everything_equal(pc_l, 0, p2, l_time-1)

        assert(p_l.timeSlices == [l_time-1])
        assert(pc_l.timeSlices == [l_time-1])

        # Check that we can get the 'max' time
        p_m = util.get_output('test_plot_utils.sww', timeSlices='max')
        pc_m = util.get_centroids(p_m, velocity_extrapolation=ve)

        assert(p_m.time == p.time.max())
        assert(pc_m.time == p2.time.max())
        assert(p_m.timeSlices == 'max')
        assert(pc_m.timeSlices == 'max')
        assert(all(p_m.stage[0, :] == p.stage.max(axis=0)))
        assert(all(pc_m.stage[0, :] == p2.stage.max(axis=0)))
        assert(all(p_m.vel[0, :] == p.vel.max(axis=0)))
        assert(all(pc_m.vel[0, :] == p2.vel.max(axis=0)))
        assert(all(p_m.height[0, :] == p.height.max(axis=0)))
        assert(all(pc_m.height[0, :] == p2.height.max(axis=0)))
        # Somewhat lazy test of variables where the sign is important
        assert(all(np.abs(p_m.xmom)[0, :] == np.abs(p.xmom).max(axis=0)))
        assert(all(np.abs(pc_m.xmom)[0, :] == np.abs(p2.xmom).max(axis=0)))
        assert(all(np.abs(p_m.ymom)[0, :] == np.abs(p.ymom).max(axis=0)))
        assert(all(np.abs(pc_m.ymom)[0, :] == np.abs(p2.ymom).max(axis=0)))
        assert(all(np.abs(p_m.xvel)[0, :] == np.abs(p.xvel).max(axis=0)))
        assert(all(np.abs(pc_m.xvel)[0, :] == np.abs(p2.xvel).max(axis=0)))
        assert(all(np.abs(p_m.yvel)[0, :] == np.abs(p.yvel).max(axis=0)))
        assert(all(np.abs(pc_m.yvel)[0, :] == np.abs(p2.yvel).max(axis=0)))

        return

    def quantity_consistency_check(self, p, slice1):
        """
            Check logical things such as that e.g. xmom = xvel*depth, etc
        """
        assert(np.allclose(p.xmom[slice1, :],
                           p.xvel[slice1, :]*p.height[slice1, :]))
        assert(np.allclose(p.ymom[slice1, :],
                           p.yvel[slice1, :]*p.height[slice1, :]))
        assert(np.allclose(p.stage[slice1, :],
                           p.height[slice1, :]+p.elev, atol=1.0e-07))
        assert(np.allclose(
            p.vel[slice1, :], (p.xvel[slice1, :]**2. + p.yvel[slice1, :]**2)**0.5))
        return

    def test_basic(self):
        """
            Check dimensions of important quantities
        """
        # Run flowAlg_test_basic for a range of flow algorithms
        for flowAlg in flow_algorithms:
            if(verbose):
                print(flowAlg)
<<<<<<< HEAD
            self.create_domain(InitialOceanStage=1., InitialLandStage=0., flowAlg=flowAlg, verbose=verbose)
=======
            self.create_domain(
                InitialOceanStage=1., InitialLandStage=0., flowAlg=flowAlg, verbose=verbose)
>>>>>>> 70de02ed
            self.basic_checks()

        os.remove('test_plot_utils.sww')

    def test_timeslices(self):
        """
            Check that outputs from timeslice-subsets agree with bulk outputs
        """
        for flowAlg in flow_algorithms:
            if(verbose):
                print(flowAlg)
<<<<<<< HEAD
            self.create_domain(InitialOceanStage=1., InitialLandStage=0., flowAlg=flowAlg, verbose=verbose)
=======
            self.create_domain(
                InitialOceanStage=1., InitialLandStage=0., flowAlg=flowAlg, verbose=verbose)
>>>>>>> 70de02ed
            # Test time-slices with velocity_extrapolation=True
            self.velExtrap_timeSlices_check(ve=True)
            self.velExtrap_timeSlices_check(ve=False)

        os.remove('test_plot_utils.sww')

    def test_quantity_consistency(self):
        """
            Check that the expected relations exist between stage, elevation,
                height, xmom,xvel,ymom,yvel
        """
        for flowAlg in flow_algorithms:
            if(verbose):
                print(flowAlg)
<<<<<<< HEAD
            self.create_domain(InitialOceanStage=1., InitialLandStage=0., flowAlg=flowAlg, verbose=verbose)
            pc=util.get_centroids('test_plot_utils.sww')
            l=len(pc.time)-1
            self.quantity_consistency_check(pc,l)
=======
            self.create_domain(
                InitialOceanStage=1., InitialLandStage=0., flowAlg=flowAlg, verbose=verbose)
            pc = util.get_centroids('test_plot_utils.sww')
            l = len(pc.time)-1
            self.quantity_consistency_check(pc, l)
>>>>>>> 70de02ed

        os.remove('test_plot_utils.sww')

    def test_near_points(self):
        """
            Check that the near-points function is working
        """
        self.create_domain(InitialOceanStage=1.,
                           InitialLandStage=0., flowAlg='DE0', verbose=verbose)
        p = util.get_output('test_plot_utils.sww')
        pc = util.get_centroids(p, velocity_extrapolation=True)
        # First check -- get points along y==50
        nt = util.near_transect(pc, [20., 50.], [80., 50.], tol=10.)
        assert(all(abs(pc.y[nt[0]]-50.) < 10.))
        assert(all(nt[1] >= 0.))
        assert(all(nt[1] <= 60.))
        assert(np.allclose(pc.x[nt[0]]-20., nt[1]))

        # Next check -- get points along x==50
        nt = util.near_transect(pc, [50., 20.], [50., 80.], tol=10.)
        assert(all(abs(pc.x[nt[0]]-50.) < 10.))
        assert(all(nt[1] >= 0.))
        assert(all(nt[1] <= 60.))
        assert(np.allclose(pc.y[nt[0]]-20., nt[1]))

        # Next check -- get points along x==y
        nt = util.near_transect(pc, [20., 20.], [80., 80.], tol=10.)
        assert(all(nt[1] >= 0.))
        # Length of line is 60*sqrt(2)
        assert(all(nt[1] <= 60.*2**0.5))
        # Coords must be within 10*sqrt(2) of each other
        assert(all(abs(pc.x[nt[0]]-pc.y[nt[0]]) < 10.*2**0.5))
        # The dot product of the points along the line is equal to nt[1]
<<<<<<< HEAD
        dt_Prd=( old_div((pc.x[nt[0]]-20.),2.**0.5) + old_div((pc.y[nt[0]]-20.),2.**0.5))
        assert(np.allclose(dt_Prd , nt[1]))
=======
        dt_Prd = (((pc.x[nt[0]]-20.) / 2.**0.5) +
                  ((pc.y[nt[0]]-20.) / 2.**0.5))
        assert(np.allclose(dt_Prd, nt[1]))
>>>>>>> 70de02ed

        # Next check -- get points along x==2*y + 5
        nt = util.near_transect(pc, [25., 10.], [85., 40.], tol=10.)
        assert(all(nt[1] >= 0.))
        # Length of line is sqrt(60^2+30^3)
        assert(all(nt[1] <= (60.**2+30.**2)**0.5))
        # The dot product of the points along the line is equal to nt[1]
        # Unit vector along line is (1,0.5)/ll
<<<<<<< HEAD
        ll=(1.**2+0.5**2)**0.5
        dt_Prd=( old_div((pc.x[nt[0]]-25.),ll) + (pc.y[nt[0]]-10.)*0.5/ll)
        assert(np.allclose(dt_Prd , nt[1]))
=======
        ll = (1.**2+0.5**2)**0.5
        dt_Prd = (((pc.x[nt[0]]-25.) / ll) + (pc.y[nt[0]]-10.)*0.5/ll)
        assert(np.allclose(dt_Prd, nt[1]))
>>>>>>> 70de02ed

        os.remove('test_plot_utils.sww')

    def test_triangle_areas(self):
        """
            Check that triangle areas is working as it should
        """
        self.create_domain(InitialOceanStage=1.,
                           InitialLandStage=0., flowAlg='DE0', verbose=verbose)
        p = util.get_output('test_plot_utils.sww')
        pc = util.get_centroids(p, velocity_extrapolation=True)

        # Check that subsetting works
<<<<<<< HEAD
        ta=util.triangle_areas(p)
        ta_1=util.triangle_areas(p,list(range(10)))
        assert(all(ta[list(range(10))]==ta_1))
=======
        ta = util.triangle_areas(p)
        ta_1 = util.triangle_areas(p, list(range(10)))
        assert(all(ta[list(range(10))] == ta_1))
>>>>>>> 70de02ed

        # Independently compute an example and check it
        x0 = p.x[p.vols[0][0]]
        y0 = p.y[p.vols[0][0]]
        x1 = p.x[p.vols[0][1]]
        y1 = p.y[p.vols[0][1]]
        x2 = p.x[p.vols[0][2]]
        y2 = p.y[p.vols[0][2]]

        # Use 0.5 a * b
        len_a = ((x1-x0)**2 + (y1-y0)**2)**0.5
<<<<<<< HEAD
        vec_01 = np.array([ x1-x0, y1-y0])
        vec_01 = old_div(vec_01,((vec_01**2).sum())**0.5)
        vec_01_perp=np.array([vec_01[1], -vec_01[0]])
=======
        vec_01 = np.array([x1-x0, y1-y0])
        vec_01 = (vec_01 / ((vec_01**2).sum())**0.5)
        vec_01_perp = np.array([vec_01[1], -vec_01[0]])
>>>>>>> 70de02ed
        len_b = (x2-x0)*vec_01_perp[0] + (y2-y0)*vec_01_perp[1]
        assert(np.allclose(abs(0.5*len_a*len_b), ta[0]))

        os.remove('test_plot_utils.sww')

    def test_water_volume(self):
        """ Check that water volume is right
            We assume triangle areas are computed ok, but note they are tested above
        """
        self.create_domain(InitialOceanStage=1.,
                           InitialLandStage=0., flowAlg='DE0', verbose=verbose)
        p = util.get_output('test_plot_utils.sww')
        pc = util.get_centroids(p, velocity_extrapolation=True)

        # Check that subsetting works
        ta = util.triangle_areas(p)

        # Independently computed water volume
        wVol_2 = (ta*pc.height[2, :]).sum()

        wv = util.water_volume(p, pc)
        assert(np.allclose(wVol_2, wv[2]))

        os.remove('test_plot_utils.sww')

    def test_Make_Geotif(self):
        # VERY BASIC TEST
        #
        # Simply create some data and grid it
        #
        # If nothing fails, that's good
        #
        # Pick a domain that makes sense in EPSG:32756
        x = np.linspace(307000., 308000., 100)
        y = np.linspace(6193000., 6194000., 100)
        myCellSize = 5.0
        xG, yG = np.meshgrid(x, y)
        xG = xG.flatten()
        yG = yG.flatten()
        # Surface is z=x+y
        fakeZ = xG-min(xG)+yG - min(yG)
        dataToGrid = np.vstack([xG, yG, fakeZ]).transpose()
        util.Make_Geotif(dataToGrid, output_quantities=['TestData'],
                         EPSG_CODE=32756, output_dir='.', CellSize=myCellSize)

        # Use gdal to check that at least the data extent is ok
        import osgeo.gdal as gdal
        raster = gdal.Open('PointData_TestData.tif')
        rasterGeoTrans = raster.GetGeoTransform()
        assert(np.allclose(x.min()-myCellSize/2.0, rasterGeoTrans[0]))
        assert(np.allclose(y.max()+myCellSize/2.0, rasterGeoTrans[3]))
        # release data file
        raster = None
        # Delete tif made with Make_Geotif
        os.remove('PointData_TestData.tif')

    def test_Make_Geotif_with_knn(self):
        # VERY BASIC TEST using knn+inverse distance interpolation to make the grid
        #
        # Simply create some data and grid it
        #
        # If nothing fails, that's good
        #
        # Pick a domain that makes sense in EPSG:32756
        x = np.linspace(307000., 308000., 100)
        y = np.linspace(6193000., 6194000., 100)
        myCellSize = 5.0
        xG, yG = np.meshgrid(x, y)
        xG = xG.flatten()
        yG = yG.flatten()
        # Surface is z=x+y
        fakeZ = xG-min(xG)+yG - min(yG)
        dataToGrid = np.vstack([xG, yG, fakeZ]).transpose()
        util.Make_Geotif(dataToGrid, output_quantities=['TestData'],
                         EPSG_CODE=32756, output_dir='.', CellSize=myCellSize,
                         k_nearest_neighbours=4)

        # Use gdal to check that at least the data extent is ok
        import osgeo.gdal as gdal
        raster = gdal.Open('PointData_TestData.tif')
        rasterGeoTrans = raster.GetGeoTransform()
        assert(np.allclose(x.min()-myCellSize/2.0, rasterGeoTrans[0]))
        assert(np.allclose(y.max()+myCellSize/2.0, rasterGeoTrans[3]))
        # release data file
        raster = None
        # Delete tif made with Make_Geotif
        os.remove('PointData_TestData.tif')

    def test_triangle_containing_point(self):

        import matplotlib.tri as tri

        # older versions of matplotlib don't have this procedure
        if not hasattr(tri.Triangulation, "get_trifinder"):
            return

        self.create_domain(InitialOceanStage=1.,
                           InitialLandStage=0., flowAlg='DE0', verbose=verbose)

        p = util.get_output('test_plot_utils.sww')
        pc = util.get_centroids(p, velocity_extrapolation=True)

        # Compare lookup using the 2 different function

        point_index_1 = util.get_triangle_containing_point(p, [49., 49.])

        tri_lookup = util.get_triangle_lookup_function(p)

        assert(point_index_1 == tri_lookup(49., 49.))


################################################################################
if __name__ == "__main__":
    # _triangle_containing_point')
    suite = unittest.makeSuite(Test_plot_utils, 'test')
    runner = unittest.TextTestRunner()
    runner.run(suite)<|MERGE_RESOLUTION|>--- conflicted
+++ resolved
@@ -1,9 +1,5 @@
 #!/usr/bin/env python
 
-from __future__ import print_function
-from __future__ import division
-from builtins import range
-from past.utils import old_div
 import os
 import unittest
 import anuga
@@ -90,11 +86,7 @@
         # assert(all(p1.vel[slice1,:]==p2.vel[slice2,:]))
         # Weird error with vel comparison so used this test instead
         #vel_diff = np.sum(np.abs(p1.vel[slice1,:]-p2.vel[slice2,:]))
-<<<<<<< HEAD
-        #assert vel_diff < 1.0e-17, \
-=======
         # assert vel_diff < 1.0e-17, \
->>>>>>> 70de02ed
         #    'np.sum(np.abs(p1.vel[slice1,:]-p2.vel[slice2,:])) = %f' % vel_diff
 
         assert(all(p1.height[slice1, :] == p2.height[slice2, :]))
@@ -168,13 +160,8 @@
         l_time = len(p.time)
         l_space = len(p.x)
 
-<<<<<<< HEAD
-        assert(p.timeSlices==list(range(l_time)))
-        assert(p2.timeSlices==list(range(l_time)))
-=======
         assert(p.timeSlices == list(range(l_time)))
         assert(p2.timeSlices == list(range(l_time)))
->>>>>>> 70de02ed
 
         # Try getting some time-slices, and checking all is as intended
         p_12 = util.get_output('test_plot_utils.sww', timeSlices=[0, 3])
@@ -272,12 +259,8 @@
         for flowAlg in flow_algorithms:
             if(verbose):
                 print(flowAlg)
-<<<<<<< HEAD
-            self.create_domain(InitialOceanStage=1., InitialLandStage=0., flowAlg=flowAlg, verbose=verbose)
-=======
             self.create_domain(
                 InitialOceanStage=1., InitialLandStage=0., flowAlg=flowAlg, verbose=verbose)
->>>>>>> 70de02ed
             self.basic_checks()
 
         os.remove('test_plot_utils.sww')
@@ -289,12 +272,8 @@
         for flowAlg in flow_algorithms:
             if(verbose):
                 print(flowAlg)
-<<<<<<< HEAD
-            self.create_domain(InitialOceanStage=1., InitialLandStage=0., flowAlg=flowAlg, verbose=verbose)
-=======
             self.create_domain(
                 InitialOceanStage=1., InitialLandStage=0., flowAlg=flowAlg, verbose=verbose)
->>>>>>> 70de02ed
             # Test time-slices with velocity_extrapolation=True
             self.velExtrap_timeSlices_check(ve=True)
             self.velExtrap_timeSlices_check(ve=False)
@@ -309,18 +288,11 @@
         for flowAlg in flow_algorithms:
             if(verbose):
                 print(flowAlg)
-<<<<<<< HEAD
-            self.create_domain(InitialOceanStage=1., InitialLandStage=0., flowAlg=flowAlg, verbose=verbose)
-            pc=util.get_centroids('test_plot_utils.sww')
-            l=len(pc.time)-1
-            self.quantity_consistency_check(pc,l)
-=======
             self.create_domain(
                 InitialOceanStage=1., InitialLandStage=0., flowAlg=flowAlg, verbose=verbose)
             pc = util.get_centroids('test_plot_utils.sww')
             l = len(pc.time)-1
             self.quantity_consistency_check(pc, l)
->>>>>>> 70de02ed
 
         os.remove('test_plot_utils.sww')
 
@@ -354,14 +326,9 @@
         # Coords must be within 10*sqrt(2) of each other
         assert(all(abs(pc.x[nt[0]]-pc.y[nt[0]]) < 10.*2**0.5))
         # The dot product of the points along the line is equal to nt[1]
-<<<<<<< HEAD
-        dt_Prd=( old_div((pc.x[nt[0]]-20.),2.**0.5) + old_div((pc.y[nt[0]]-20.),2.**0.5))
-        assert(np.allclose(dt_Prd , nt[1]))
-=======
         dt_Prd = (((pc.x[nt[0]]-20.) / 2.**0.5) +
                   ((pc.y[nt[0]]-20.) / 2.**0.5))
         assert(np.allclose(dt_Prd, nt[1]))
->>>>>>> 70de02ed
 
         # Next check -- get points along x==2*y + 5
         nt = util.near_transect(pc, [25., 10.], [85., 40.], tol=10.)
@@ -370,15 +337,9 @@
         assert(all(nt[1] <= (60.**2+30.**2)**0.5))
         # The dot product of the points along the line is equal to nt[1]
         # Unit vector along line is (1,0.5)/ll
-<<<<<<< HEAD
-        ll=(1.**2+0.5**2)**0.5
-        dt_Prd=( old_div((pc.x[nt[0]]-25.),ll) + (pc.y[nt[0]]-10.)*0.5/ll)
-        assert(np.allclose(dt_Prd , nt[1]))
-=======
         ll = (1.**2+0.5**2)**0.5
         dt_Prd = (((pc.x[nt[0]]-25.) / ll) + (pc.y[nt[0]]-10.)*0.5/ll)
         assert(np.allclose(dt_Prd, nt[1]))
->>>>>>> 70de02ed
 
         os.remove('test_plot_utils.sww')
 
@@ -392,15 +353,9 @@
         pc = util.get_centroids(p, velocity_extrapolation=True)
 
         # Check that subsetting works
-<<<<<<< HEAD
-        ta=util.triangle_areas(p)
-        ta_1=util.triangle_areas(p,list(range(10)))
-        assert(all(ta[list(range(10))]==ta_1))
-=======
         ta = util.triangle_areas(p)
         ta_1 = util.triangle_areas(p, list(range(10)))
         assert(all(ta[list(range(10))] == ta_1))
->>>>>>> 70de02ed
 
         # Independently compute an example and check it
         x0 = p.x[p.vols[0][0]]
@@ -412,15 +367,9 @@
 
         # Use 0.5 a * b
         len_a = ((x1-x0)**2 + (y1-y0)**2)**0.5
-<<<<<<< HEAD
-        vec_01 = np.array([ x1-x0, y1-y0])
-        vec_01 = old_div(vec_01,((vec_01**2).sum())**0.5)
-        vec_01_perp=np.array([vec_01[1], -vec_01[0]])
-=======
         vec_01 = np.array([x1-x0, y1-y0])
         vec_01 = (vec_01 / ((vec_01**2).sum())**0.5)
         vec_01_perp = np.array([vec_01[1], -vec_01[0]])
->>>>>>> 70de02ed
         len_b = (x2-x0)*vec_01_perp[0] + (y2-y0)*vec_01_perp[1]
         assert(np.allclose(abs(0.5*len_a*len_b), ta[0]))
 
