#!/usr/bin/env python
"""

Unit tests for spatialInputUtil

FIXME: Need to extend coverage to reading shapefiles + some other operations

"""

from builtins import range
import unittest
import anuga
import numpy
import os
import sys
from anuga.shallow_water.shallow_water_domain import Domain
from anuga.utilities import plot_utils as util
from anuga.config import g
from anuga.utilities import spatialInputUtil as su

# this confuses nose
# pull -v argument from command line
#verbose = anuga.get_args().verbose
verbose = False


class Test_spatialInputUtil(unittest.TestCase):
    """
        Test the spatialInput utilities
    """

    def setUp(self):
        pass

    def tearDown(self):
        for file in ['PointData_TestData.tif']:
            try:
                os.remove(file)
            except:
                pass

    def make_me_a_tif(self):
        # We need to make a .tif to test some functions
        # This does the job
        #
        from anuga.utilities import plot_utils as util
        #
        # Do it with Make_Geotif
        # Pick a domain that makes sense in EPSG:32756
        x = numpy.linspace(307000., 307100., 101)
        y = numpy.linspace(6193000., 6193100., 101)
        xG, yG = numpy.meshgrid(x, y)
        xG = xG.flatten()
        yG = yG.flatten()
        # Surface is z=x+y
        fakeZ = xG-min(xG)+yG - min(yG)
        dataToGrid = numpy.vstack([xG, yG, fakeZ]).transpose()
        #
        util.Make_Geotif(dataToGrid, output_quantities=['TestData'],
                         EPSG_CODE=32756, output_dir='.', CellSize=1.0)

    def test_compute_square_distance_to_segment(self):
        # Check that this is correct for a bunch of lines

        # pt = endpoint
        pt = [0., 0.]
        seg = [[0., 0.], [1., 2.]]
        dist_sq = su.compute_squared_distance_to_segment(pt, seg)
        assert numpy.allclose(dist_sq, 0.)

        pt = [1., 2.]
        seg = [[0., 0.], [1., 2.]]
        dist_sq = su.compute_squared_distance_to_segment(pt, seg)
        assert numpy.allclose(dist_sq, 0.)

        # pt on line
        pt = [0.25, 0.5]
        seg = [[0., 0.], [1., 2.]]
        dist_sq = su.compute_squared_distance_to_segment(pt, seg)
        assert numpy.allclose(dist_sq, 0.)

        # pt nearest end point
        pt = [1., 3.]
        seg = [[0., 0.], [1., 2.]]
        dist_sq = su.compute_squared_distance_to_segment(pt, seg)
        assert numpy.allclose(dist_sq, 1.)

        # pt nearest end point
        pt = [1.01, 30.]
        seg = [[0., 0.], [1., 2.]]
        dist_sq = su.compute_squared_distance_to_segment(pt, seg)
        expectedDistSq = ((seg[1][0]-pt[0])**2 + (seg[1][1]-pt[1])**2)
        assert numpy.allclose(dist_sq, expectedDistSq)

        # pt nearest end point
        pt = [0., -3.]
        seg = [[0., 0.], [1., 2.]]
        dist_sq = su.compute_squared_distance_to_segment(pt, seg)
        assert numpy.allclose(dist_sq, 9.)

        # Should fail because seg has 2 points which are identical
        pt = [0., -3.]
        seg = [[0., 0.], [0., 0.]]

        def should_fail():
            dist_sq = su.compute_squared_distance_to_segment(pt, seg)
            return
        self.assertRaises(Exception, lambda: should_fail())

        # This one actually uses the perpendicular distance feature
        pt = [1.0, 1.0]
        seg = [[0., -2.], [10., 8.]]  # y=x-2
        dist_sq = su.compute_squared_distance_to_segment(pt, seg)
        assert numpy.allclose(dist_sq, 2.)

        return

    def test_find_nearest_segment(self):

        # Example with colinear segments
        pt = [1.01, 30.]
        seg = [[0., 0.], [0.01, 0.02], [1., 2.]]
        nearSeg = su.find_nearest_segment(pt, seg)
        expectedDistSq = ((seg[2][0]-pt[0])**2 + (seg[2][1]-pt[1])**2)
        assert numpy.allclose(nearSeg[0], expectedDistSq)
        assert nearSeg[1] == 1

        # Another example
        pt = [1.01, 30.]
        seg = [[0., 0.], [-1.01, 0.02], [1., 2.]]
        nearSeg = su.find_nearest_segment(pt, seg)
        expectedDistSq = ((seg[2][0]-pt[0])**2 + (seg[2][1]-pt[1])**2)
        assert numpy.allclose(nearSeg[0], expectedDistSq)
        assert nearSeg[1] == 1

        # This one actually uses the perpendicular distance feature
        # And has a double-up end point
        pt = [1.0, 1.0]
        seg = [[0., -2.], [10., 8.], [100., -100.], [0., -2.]]
        nearSeg = su.find_nearest_segment(pt, seg)
        assert numpy.allclose(nearSeg[0], 2.)
        assert nearSeg[1] == 0

        # This one permutes the order of the above
        pt = [1.0, 1.0]
        seg = [[0., -2.], [100., -100.], [10., 8.], [0., -2.]]
        nearSeg = su.find_nearest_segment(pt, seg)
        assert numpy.allclose(nearSeg[0], 2.)
        assert nearSeg[1] == 2

        # Get a point on the line
        pt = [100., -100.]
        seg = [[0., -2.], [100., -100.], [10., 8.], [0., -2.]]
        nearSeg = su.find_nearest_segment(pt, seg)
        assert numpy.allclose(nearSeg[0], 0.)
        # Here either 0 or 1 is acceptable as the nearest segment start index, for us
        assert (nearSeg[1] == 0 | nearSeg[1] == 1)

        return

    def test_ListPts2Wbk_conversion(self):
        # Test conversion to-from Wkb

        # Only run test if python >= 2.7
        if sys.hexversion < 0x02070000:
            return

        seg = [[0., -2., 1.], [100., -100., 2.], [10., 8., 3.], [0., -2., 1.]]
        seg_Wkb = su.ListPts2Wkb(seg, geometry_type='line')
        seg_Wkb_List = su.Wkb2ListPts(seg_Wkb)
        for i in range(len(seg)):
            assert(seg[i] == seg_Wkb_List[i])

        # Check we can drop 3rd dimension ok
        seg = [[0., -2., 1.], [100., -100., 2.], [10., 8., 3.], [0., -2., 1.]]
        seg_Wkb = su.ListPts2Wkb(seg, geometry_type='line')
        seg_Wkb_List = su.Wkb2ListPts(seg_Wkb, drop_third_dimension=True)
        for i in range(len(seg)):
            assert((seg[i][0:2] == seg_Wkb_List[i][0:2])
                   and (len(seg_Wkb_List[i]) == 2))

        # Check we can append first point to end ok
        seg = [[0., -2., 1.], [100., -100., 2.], [10., 8., 3.]]
        seg_Wkb = su.ListPts2Wkb(
            seg, geometry_type='line', appendFirstOnEnd=True)
        seg_Wkb_List = su.Wkb2ListPts(seg_Wkb)
        for i in range(len(seg)):
            assert(seg[i] == seg_Wkb_List[i])
        # Check a point was added
        assert(len(seg) == (len(seg_Wkb_List)-1))
        # Check it was the first point
        assert(seg[0] == seg_Wkb_List[len(seg_Wkb_List)-1])

        # Check this happens automatically if we assume a polygon
        seg = [[0., -2., 1.], [100., -100., 2.], [10., 8., 3.]]
        seg_Wkb = su.ListPts2Wkb(seg, geometry_type='polygon')
        seg_Wkb_List = su.Wkb2ListPts(seg_Wkb)
        for i in range(len(seg)):
            assert(seg[i] == seg_Wkb_List[i])
        # Check a point was added
        assert(len(seg) == (len(seg_Wkb_List)-1))
        # Check it was the first point
        assert(seg[0] == seg_Wkb_List[len(seg_Wkb_List)-1])

        # Check that all works for points as well
        seg = [[0., -2., 1.], [100., -100., 2.], [10., 8., 3.]]
        seg_Wkb = su.ListPts2Wkb(
            seg, geometry_type='point', appendFirstOnEnd=True)
        seg_Wkb_List = su.Wkb2ListPts(seg_Wkb)
        for i in range(len(seg)):
            assert(seg[i] == seg_Wkb_List[i])
        # Check a point was added
        assert(len(seg) == (len(seg_Wkb_List)-1))
        # Check it was the first point
        assert(seg[0] == seg_Wkb_List[len(seg_Wkb_List)-1])

        return

    def test_shift_point_on_line(self):
        #
        seg = [[0., -2., -998.], [100., -100., 2.], [10., 8., 3.]]
        pt = [0., 1., -999.]
        newSeg = su.shift_point_on_line(pt, seg, 0)
        # Should only have changed the first 2 coordinates
        assert(newSeg[0][0:2] == pt[0:2])
        assert(newSeg[0][2] == seg[0][2])

        # Try with a 2D pt -- should be the same
        seg = [[0., -2., -998.], [100., -100., 2.], [10., 8., 3.]]
        pt = [0., 1.]
        newSeg = su.shift_point_on_line(pt, seg, 0)
        # Should only have changed the first 2 coordinates
        assert(newSeg[0][0:2] == pt[0:2])
        assert(newSeg[0][2] == seg[0][2])

        return

    def test_addIntersectionPtsToLines(self):
        #
        # Make an intersection, check it works

        # Only run if python >= 2.7
        if sys.hexversion < 0x02070000:
            return

        seg1 = [[-10., 0.], [10., 0.]]
        seg2 = [[0., -10.], [0., 10.]]

        seg1_wkb = su.ListPts2Wkb(seg1, geometry_type='line')
        seg2_wkb = su.ListPts2Wkb(seg2, geometry_type='line')

        newSeg1, newSeg2 = su.addIntersectionPtsToLines(
            seg1_wkb, seg2_wkb, verbose=verbose)
        newSeg1 = su.Wkb2ListPts(newSeg1)
        newSeg2 = su.Wkb2ListPts(newSeg2)

        assert(numpy.allclose(newSeg1[1][0], 0.0))
        assert(numpy.allclose(newSeg1[1][1], 0.0))
        assert(numpy.allclose(newSeg2[1][0], 0.0))
        assert(numpy.allclose(newSeg2[1][1], 0.0))

        # As above, but for geometries with a 3rd dimension
        seg1 = [[-10., 0., 3.], [10., 0., 3.]]
        seg2 = [[0., -10., 2.], [0., 10., 2.]]

        seg1_wkb = su.ListPts2Wkb(seg1, geometry_type='line')
        seg2_wkb = su.ListPts2Wkb(seg2, geometry_type='line')
        newSeg1, newSeg2 = su.addIntersectionPtsToLines(
            seg1_wkb, seg2_wkb, verbose=verbose)
        newSeg1 = su.Wkb2ListPts(newSeg1)
        newSeg2 = su.Wkb2ListPts(newSeg2)

        assert(numpy.allclose(newSeg1[1][0], 0.0))
        assert(numpy.allclose(newSeg1[1][1], 0.0))
        assert(numpy.allclose(newSeg2[1][0], 0.0))
        assert(numpy.allclose(newSeg2[1][1], 0.0))
        # Check that they take the 3rd dimension from the nearby points
        assert(seg2[1][2] == 2.)
        assert(seg1[1][2] == 3.)

        # Make an intersection where segments have a nearby point, and check we
        # can move nearby points in the segments to the intersection
        seg1 = [[-10., 0.], [0.001, 0.001], [10., 0.]]
        seg2 = [[0., -10.], [-0.001, -0.001], [0., 10.]]

        seg1_wkb = su.ListPts2Wkb(seg1, geometry_type='line')
        seg2_wkb = su.ListPts2Wkb(seg2, geometry_type='line')

        newSeg1, newSeg2 = su.addIntersectionPtsToLines(seg1_wkb, seg2_wkb, verbose=verbose,
                                                        point_movement_threshold=0.01)
        newSeg1 = su.Wkb2ListPts(newSeg1)
        newSeg2 = su.Wkb2ListPts(newSeg2)
        # Now the 2nd point in both segments should be the intersection
        assert(numpy.allclose(newSeg1[1][0], newSeg2[1][0]))
        assert(numpy.allclose(newSeg1[1][1], newSeg2[1][1]))

        return

    def test_gridPointsInPolygon(self):
        #
        # Make a polygon, check the grid points exist where we need them

        # Simple example -- no points on the trial grid are excluded
        myPoly = [[0., 10.], [10., 10.], [10., 0.], [0., 0.]]

        pip = su.gridPointsInPolygon(myPoly, approx_grid_spacing=[1., 1.])
        # There should be 121 points in total
        assert(pip.shape[0] == 121)
        # The min/max x and y should be inside
        assert(min(pip[:, 0]) > 0.)
        assert(max(pip[:, 0]) < 10.)
        assert(min(pip[:, 1]) > 0.)
        assert(max(pip[:, 1]) < 10.)

        # Example where some points on the trial grid would be excluded
        myPoly = [[0., 10.], [10., 10.], [10., 0.]]
        pip = su.gridPointsInPolygon(myPoly, approx_grid_spacing=[1., 1.])
        # The min/max x and y should be inside
        assert(min(pip[:, 0]) > 0.)
        assert(max(pip[:, 0]) < 10.)
        assert(min(pip[:, 1]) > 0.)
        assert(max(pip[:, 1]) < 10.)
        # x+y should always be >= 10, since the line connecting [0,10] and
        # [10,0] is x+y=10
        assert(all(pip[:, 0]+pip[:, 1] >= 10.))

    def test_getRasterExtent(self):
        self.make_me_a_tif()

        extentOut = su.getRasterExtent('PointData_TestData.tif')
        assert(numpy.allclose(extentOut[0], 307000.-0.5))
        assert(numpy.allclose(extentOut[1], 307100.+0.5))
        assert(numpy.allclose(extentOut[2], 6193000.-0.5))
        assert(numpy.allclose(extentOut[3], 6193100.+0.5))

        extentOut = su.getRasterExtent(
            'PointData_TestData.tif', asPolygon=True)
        assert(numpy.allclose(extentOut[0][0], 307000.-0.5))
        assert(numpy.allclose(extentOut[3][0], 307000.-0.5))
        assert(numpy.allclose(extentOut[1][0], 307100.+0.5))
        assert(numpy.allclose(extentOut[2][0], 307100.+0.5))
        assert(numpy.allclose(extentOut[0][1], 6193000.-0.5))
        assert(numpy.allclose(extentOut[1][1], 6193000.-0.5))
        assert(numpy.allclose(extentOut[2][1], 6193100.+0.5))
        assert(numpy.allclose(extentOut[3][1], 6193100.+0.5))

    def test_rasterValuesAtPoints(self):
        # We need to make a .tif to test this function.
        self.make_me_a_tif()

        # Get the range of the tif
        tifRange = su.getRasterExtent('PointData_TestData.tif')

        # Now try to get some point values -- note they will be rounded to the
        # nearest cell
        xA = numpy.array([0., 10.3, 50.9, 100.])+tifRange[0]+0.5
        yA = numpy.array([0., 20.1, 75.1, 100.])+tifRange[2]+0.5
        z_predicted = numpy.round(xA)+numpy.round(yA) - \
            tifRange[0]-tifRange[2]-1.0
        InDat = numpy.vstack([xA, yA]).transpose()

        z_fitted = su.rasterValuesAtPoints(
            InDat, rasterFile='PointData_TestData.tif')
        try:
            assert(numpy.allclose(z_fitted, z_predicted))
        except:
<<<<<<< HEAD
            raise Exception('Error could be in rasterValuesAtPoints or in Make_Geotif')

=======
            raise Exception(
                'Error could be in rasterValuesAtPoints or in Make_Geotif')
>>>>>>> 70de02ed

        # Try with bilinear interpolation
        z_fitted = su.rasterValuesAtPoints(InDat, rasterFile='PointData_TestData.tif',
                                           interpolation='bilinear')
        z_predicted = xA + yA - tifRange[0] - tifRange[2] - 1.0
        try:
            assert(numpy.allclose(z_fitted, z_predicted))
        except:
<<<<<<< HEAD
            raise Exception('Error could be in rasterValuesAtPoints or in Make_Geotif')

=======
            raise Exception(
                'Error could be in rasterValuesAtPoints or in Make_Geotif')
>>>>>>> 70de02ed

        return

    def test_add_intersections_to_domain_features(self):

        # Only run test if python >= 2.7
        if sys.hexversion < 0x02070000:
            return

        bounding_polygon = [[0., 0.], [0., 10.], [10., 10.], [10., 0.]]

        breakLines = {'bl1': [[-0.01, 5.], [10.01, 5.]],
                      'bl2': [[5., -0.01], [5., 10.01]]}

        # We make an erronious riverwall, which is colinear with a breakLine
        # This is not permitted
        riverWalls = {'rw1': [[-0.01, 8., 2.], [10.01, 4., 3.]],
                      'rw2': [[5., -0.01, 1.], [5., 10.01, 2.]]}

        def should_fail():
            # Should fail
            newBP, newBL, newRW = su.add_intersections_to_domain_features(bounding_polygon,
                                                                          breakLines, riverWalls, point_movement_threshold=0.02,
                                                                          verbose=verbose)
            return
        self.assertRaises(Exception, lambda: should_fail())

        #################################################################
        # Fix the riverwall, and it should work
        riverWalls = {'rw1': [[-0.000001, 8., 2.], [10.0000001, 4., 3.]]
                      }
        # This should work
        newBP, newBL, newRW = su.add_intersections_to_domain_features(bounding_polygon,
                                                                      breakLines, riverWalls, point_movement_threshold=0.02,
                                                                      verbose=verbose)

        # There should be several new points on breakLines + riverWalls
        assert newBL['bl1'][1] == newBL['bl2'][1]
        assert newRW['rw1'][2][0:2] == newBL['bl1'][2]
        assert newRW['rw1'][1][0:2] == newBL['bl2'][2]
        # rw1 x/y coords are close to y=8-3/10*x
        #     x/z coords are close to z=2+x/10
        assert numpy.allclose(newRW['rw1'][1][2], newRW['rw1'][1][0]/10.+2)
        assert numpy.allclose(newRW['rw1'][2][2], newRW['rw1'][2][0]/10.+2)

        return


# =========================================================================
if __name__ == "__main__":
    suite = unittest.makeSuite(Test_spatialInputUtil, 'test')
    runner = unittest.TextTestRunner(verbosity=1)
    runner.run(suite)<|MERGE_RESOLUTION|>--- conflicted
+++ resolved
@@ -364,13 +364,8 @@
         try:
             assert(numpy.allclose(z_fitted, z_predicted))
         except:
-<<<<<<< HEAD
-            raise Exception('Error could be in rasterValuesAtPoints or in Make_Geotif')
-
-=======
             raise Exception(
                 'Error could be in rasterValuesAtPoints or in Make_Geotif')
->>>>>>> 70de02ed
 
         # Try with bilinear interpolation
         z_fitted = su.rasterValuesAtPoints(InDat, rasterFile='PointData_TestData.tif',
@@ -379,13 +374,8 @@
         try:
             assert(numpy.allclose(z_fitted, z_predicted))
         except:
-<<<<<<< HEAD
-            raise Exception('Error could be in rasterValuesAtPoints or in Make_Geotif')
-
-=======
             raise Exception(
                 'Error could be in rasterValuesAtPoints or in Make_Geotif')
->>>>>>> 70de02ed
 
         return
 
