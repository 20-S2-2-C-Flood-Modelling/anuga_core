skip_tags: true
clone_depth: 1

os: Visual Studio 2015

environment:
  matrix:
    - PY_MAJOR_VER: 3
      PYTHON_ARCH: "x86"
    - PY_MAJOR_VER: 3
      PYTHON_ARCH: "x86_64"

build_script:
# If there's a newer build queued for the same PR, cancel this one
  - ps: if ($env:APPVEYOR_PULL_REQUEST_NUMBER -and $env:APPVEYOR_BUILD_NUMBER -ne ((Invoke-RestMethod `
        https://ci.appveyor.com/api/projects/$env:APPVEYOR_ACCOUNT_NAME/$env:APPVEYOR_PROJECT_SLUG/history?recordsNumber=50).builds | `
        Where-Object pullRequestId -eq $env:APPVEYOR_PULL_REQUEST_NUMBER)[0].buildNumber) { `
        throw "There are newer queued builds for this pull request, failing early." }
  - ps: Start-FileDownload "https://repo.continuum.io/miniconda/Miniconda$env:PY_MAJOR_VER-latest-Windows-$env:PYTHON_ARCH.exe" C:\Miniconda.exe; echo "Finished downloading miniconda"
  - ps: Start-FileDownload "https://download.microsoft.com/download/A/E/0/AE002626-9D9D-448D-8197-1EA510E297CE/msmpisetup.exe" C:\msmpisetup.exe; echo "Finished downloading msmpi"
  - ps: Start-FileDownload "https://download.microsoft.com/download/A/E/0/AE002626-9D9D-448D-8197-1EA510E297CE/msmpisdk.msi" C:\msmpisdk.msi; echo "Finished downloading msmpisdk"
  - cmd: msiexec.exe /i "C:\msmpisdk.msi" /qn
  - cmd: C:\msmpisetup.exe -unattend
  - cmd: C:\Miniconda.exe /S /D=C:\Py
  - cmd: C:\Py\Scripts\activate.bat
  - CMD: SET
  - set PATH=%PATH%;"C:\Program Files\Microsoft MPI\bin"
  - conda config --set always_yes yes
  - conda update conda
<<<<<<< HEAD
  - conda install python=2.7.13 gdal=2.2.2 nose numpy cython scipy netcdf4 matplotlib dill libpython msys2::m2w64-toolchain future
=======
  - conda install python=3.8 gdal nose numpy cython scipy netcdf4 matplotlib dill future
  - conda install -c m2w64 libpython m2w64-toolchain
>>>>>>> 70de02ed
  - pip install mpi4py
  - python setup.py install

test_script:
  - python runtests.py<|MERGE_RESOLUTION|>--- conflicted
+++ resolved
@@ -27,12 +27,8 @@
   - set PATH=%PATH%;"C:\Program Files\Microsoft MPI\bin"
   - conda config --set always_yes yes
   - conda update conda
-<<<<<<< HEAD
-  - conda install python=2.7.13 gdal=2.2.2 nose numpy cython scipy netcdf4 matplotlib dill libpython msys2::m2w64-toolchain future
-=======
   - conda install python=3.8 gdal nose numpy cython scipy netcdf4 matplotlib dill future
   - conda install -c m2w64 libpython m2w64-toolchain
->>>>>>> 70de02ed
   - pip install mpi4py
   - python setup.py install
 
