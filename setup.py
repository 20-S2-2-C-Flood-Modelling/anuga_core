#! /usr/bin/env python
#
# Copyright (C) 2007-2009 Cournapeau David <cournape@gmail.com>
#               2010 Fabian Pedregosa <fabian.pedregosa@inria.fr>
# License: 3-clause BSD
#
# Setup.py taken from scikit learn

from future import standard_library
standard_library.install_aliases()
from builtins import filter
descr = """A set of python modules for modelling the effect of tsunamis and flooding"""

import sys
import os
import shutil
from distutils.command.clean import clean as Clean

if sys.version_info[0] < 3:
    import __builtin__ as builtins
else:
    import builtins


# This is the numpy/scipy hack: Set a global variable so that the main
# anuga __init__ can detect if it is being loaded by the setup routine, to
# avoid attempting to load components that aren't built yet.
builtins.__ANUGA_SETUP__ = True

#==============================================================================
DISTNAME = 'anuga'
DESCRIPTION = 'A set of python modules for tsunami and flood modelling'
with open('README.rst') as f:
    LONG_DESCRIPTION = f.read()
MAINTAINER = 'Stephen Roberts'
MAINTAINER_EMAIL = 'stephen.roberts@anu.edu.au'
URL = "http://anuga.anu.edu.au"
LICENSE = 'GPL'
DOWNLOAD_URL = "http://sourceforge.net/projects/anuga/"
#===============================================================================


# We can actually import a restricted version of anuga that
# does not need the compiled code
import anuga

VERSION = anuga.__version__



# FIXME(Ole): If we need this, it should be using git now
# Return the svn revision as a string
def svn_revision():

    return ''.join(filter(str.isdigit, "$Revision$"))

###############################################################################
# Optional setuptools features
# We need to import setuptools early, if we want setuptools features,
# as it monkey-patches the 'setup' function

# For some commands, use setuptools
SETUPTOOLS_COMMANDS = set([
    'develop', 'release', 'bdist_egg', 'bdist_rpm',
    'bdist_wininst', 'install_egg_info', 'build_sphinx',
    'egg_info', 'easy_install', 'upload', 'bdist_wheel',
    '--single-version-externally-managed',
])


if len(SETUPTOOLS_COMMANDS.intersection(sys.argv)) > 0:
    import setuptools
    extra_setuptools_args = dict(
        zip_safe=False,  # the package can run out of an .egg file
        include_package_data=True,
<<<<<<< HEAD
		install_requires=['numpy',
                          'scipy',
                          'netcdf4',
                          'matplotlib',
                          'gdal',
                          'nose']
=======
		install_requires=['nose',
                                  'numpy',
                                  'scipy',
                                  'netcdf4',
                                  'matplotlib',
                                  'gdal',
                                  'dill',
                                  'cython',
                                  'future',   # FIXME(Ole): Deprecate
                                  #'openmp',   # FIXME - can't find this. Is it required at this level?
                                  'mpi4py']                                  
                                  
>>>>>>> 70de02ed
    )
else:
    extra_setuptools_args = dict()

###############################################################################


class CleanCommand(Clean):
    description = "Remove build artifacts from the source tree"

    def run(self):
        Clean.run(self)
        if os.path.exists('build'):
            shutil.rmtree('build')
        for dirpath, dirnames, filenames in os.walk('anuga'):
            for filename in filenames:
                if (filename.endswith('.so') or filename.endswith('.pyd')
                        or filename.endswith('.pyc')):
                    os.unlink(os.path.join(dirpath, filename))
            for dirname in dirnames:
                if dirname == '__pycache__':
                    shutil.rmtree(os.path.join(dirpath, dirname))


###############################################################################
def configuration(parent_package='', top_path=None):
    if os.path.exists('MANIFEST'):
        os.remove('MANIFEST')

    from numpy.distutils.misc_util import Configuration
    config = Configuration(None, parent_package, top_path)

    # Avoid non-useful msg:
    # "Ignoring attempt to set 'name' (from ... "
    config.set_options(ignore_setup_xxx_py=True,
                       assume_default_configuration=True,
                       delegate_options_to_subpackages=True,
                       quiet=True)

    config.add_subpackage('anuga')

    return config


def setup_package():

    from anuga.utilities.system_tools import store_revision_info

    store_revision_info(destination_path='anuga')

    metadata = dict(name=DISTNAME,
                    maintainer=MAINTAINER,
                    maintainer_email=MAINTAINER_EMAIL,
                    description=DESCRIPTION,
                    license=LICENSE,
                    url=URL,
                    version=VERSION,
                    download_url=DOWNLOAD_URL,
                    long_description=LONG_DESCRIPTION,
                    classifiers=['Intended Audience :: Science/Research',
                                 'Intended Audience :: Developers',
                                 'License :: OSI Approved',
                                 'Programming Language :: C',
                                 'Programming Language :: Python',
                                 'Topic :: Software Development',
                                 'Topic :: Scientific/Engineering',
                                 'Operating System :: Microsoft :: Windows',
                                 'Operating System :: POSIX',
                                 'Operating System :: Unix',
                                 'Operating System :: MacOS',
                                 'Programming Language :: Python :: 2.6',
                                 'Programming Language :: Python :: 2.7',
                                 ],
                    cmdclass={'clean': CleanCommand},
                    **extra_setuptools_args)



    metadata['version'] = VERSION
    metadata['configuration'] = configuration

    from numpy.distutils.core import setup

    setup(**metadata)


if __name__ == "__main__":


    setup_package()<|MERGE_RESOLUTION|>--- conflicted
+++ resolved
@@ -73,14 +73,6 @@
     extra_setuptools_args = dict(
         zip_safe=False,  # the package can run out of an .egg file
         include_package_data=True,
-<<<<<<< HEAD
-		install_requires=['numpy',
-                          'scipy',
-                          'netcdf4',
-                          'matplotlib',
-                          'gdal',
-                          'nose']
-=======
 		install_requires=['nose',
                                   'numpy',
                                   'scipy',
@@ -93,7 +85,6 @@
                                   #'openmp',   # FIXME - can't find this. Is it required at this level?
                                   'mpi4py']                                  
                                   
->>>>>>> 70de02ed
     )
 else:
     extra_setuptools_args = dict()
