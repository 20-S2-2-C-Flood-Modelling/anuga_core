"""Validation of the AnuGA implementation of the shallow water wave equation.

This script sets up Okushiri Island benchmark as published at the

THE THIRD INTERNATIONAL WORKSHOP ON LONG-WAVE RUNUP MODELS
June 17-18 2004
Wrigley Marine Science Center
Catalina Island, California
http://www.cee.cornell.edu/longwave/


The validation data was downloaded and made available in this directory
for convenience but the original data is available at
http://www.cee.cornell.edu/longwave/index.cfm?page=benchmark&problem=2
where a detailed description of the problem is also available.


"""

# Module imports
import anuga

# Parallel routines
from anuga import distribute, myid, numprocs, finalize, barrier


import project
import create_okushiri

args = anuga.get_args()
alg = args.alg
verbose = args.verbose

if verbose: print 'create mesh'
elevation_in_mesh = False
if myid == 0:
    create_okushiri.create_mesh(elevation_in_mesh=elevation_in_mesh, verbose=verbose)

barrier()



# configure my logging
import anuga.utilities.log as log
#log.console_logging_level = log.INFO
#log.log_logging_level = log.DEBUG
log.log_filename = './run_okushiri.log'
   

#-------------------------
# Create Domain from mesh
#-------------------------
if myid == 0:
    try:
        domain = anuga.Domain(project.mesh_filename, use_cache=False, verbose=verbose)
    except:
        msg = 'ERROR reading in mesh file. Have you run create_okushiri.py?'
        raise Exception, msg
     
    if verbose: print domain.statistics()


    #-------------------------
    # Initial Conditions
    #-------------------------
    domain.set_quantity('friction', 0.0025)
    domain.set_quantity('stage', 0.0)
    if verbose: print 'set stage'
    if elevation_in_mesh is False:
#         domain.set_quantity('elevation',
#                         filename=project.bathymetry_filename_stem+'.pts', 
#                         alpha=0.02,                    
#                         verbose=verbose,
#                         use_cache=False)
        domain.set_quantity('elevation',
<<<<<<< HEAD
                        filename=project.bathymetry_filename_stem+'.asc',                   
                        verbose=verbose)
=======
                        filename=project.bathymetry_filename,
                        alpha=0.001,                    
                        verbose=verbose,
                        use_cache=False)
>>>>>>> 00976ecb

    #-------------------------
    # Set simulation parameters
    #-------------------------
    domain.set_name(project.output_filename)  # Name of output sww file 
<<<<<<< HEAD
    domain.set_minimum_storable_height(0.001) # Don't store w < 0.01m
    domain.set_store_vertices_smoothly(True)
=======
    domain.set_minimum_storable_height(0.001) # Don't store w-z < 0.001m
    #domain.set_quantities_to_be_monitored('stage')

>>>>>>> 00976ecb
    domain.set_flow_algorithm(alg)
else:
    
    domain = None

domain = distribute(domain)

#-------------------------
# Boundary Conditions
#-------------------------

# Create boundary function from timeseries provided in file
wave_function = anuga.file_function(project.boundary_filename,
                         domain, verbose=verbose)

# Create and assign boundary objects
Bts = anuga.Transmissive_n_momentum_zero_t_momentum_set_stage_boundary(domain, wave_function)
Br = anuga.Reflective_boundary(domain)
domain.set_boundary({'wave': Bts, 'wall': Br})

#-------------------------------------------------------------------------
# Produce a documentation of parameters
#-------------------------------------------------------------------------
from anuga.validation_utilities import save_parameters_tex
save_parameters_tex(domain)


#-------------------------
# Evolve through time
#-------------------------
import time
t0 = time.time()

for t in domain.evolve(yieldstep = 0.05, finaltime = 25.0):
    if myid == 0 and verbose: domain.write_time()

domain.sww_merge(delete_old=True)

if myid == 0 and verbose: print 'That took %.2f seconds' %(time.time()-t0)

finalize()


<|MERGE_RESOLUTION|>--- conflicted
+++ resolved
@@ -1,140 +1,127 @@
-"""Validation of the AnuGA implementation of the shallow water wave equation.
-
-This script sets up Okushiri Island benchmark as published at the
-
-THE THIRD INTERNATIONAL WORKSHOP ON LONG-WAVE RUNUP MODELS
-June 17-18 2004
-Wrigley Marine Science Center
-Catalina Island, California
-http://www.cee.cornell.edu/longwave/
-
-
-The validation data was downloaded and made available in this directory
-for convenience but the original data is available at
-http://www.cee.cornell.edu/longwave/index.cfm?page=benchmark&problem=2
-where a detailed description of the problem is also available.
-
-
-"""
-
-# Module imports
-import anuga
-
-# Parallel routines
-from anuga import distribute, myid, numprocs, finalize, barrier
-
-
-import project
-import create_okushiri
-
-args = anuga.get_args()
-alg = args.alg
-verbose = args.verbose
-
-if verbose: print 'create mesh'
-elevation_in_mesh = False
-if myid == 0:
-    create_okushiri.create_mesh(elevation_in_mesh=elevation_in_mesh, verbose=verbose)
-
-barrier()
-
-
-
-# configure my logging
-import anuga.utilities.log as log
-#log.console_logging_level = log.INFO
-#log.log_logging_level = log.DEBUG
-log.log_filename = './run_okushiri.log'
-   
-
-#-------------------------
-# Create Domain from mesh
-#-------------------------
-if myid == 0:
-    try:
-        domain = anuga.Domain(project.mesh_filename, use_cache=False, verbose=verbose)
-    except:
-        msg = 'ERROR reading in mesh file. Have you run create_okushiri.py?'
-        raise Exception, msg
-     
-    if verbose: print domain.statistics()
-
-
-    #-------------------------
-    # Initial Conditions
-    #-------------------------
-    domain.set_quantity('friction', 0.0025)
-    domain.set_quantity('stage', 0.0)
-    if verbose: print 'set stage'
-    if elevation_in_mesh is False:
-#         domain.set_quantity('elevation',
-#                         filename=project.bathymetry_filename_stem+'.pts', 
-#                         alpha=0.02,                    
-#                         verbose=verbose,
-#                         use_cache=False)
-        domain.set_quantity('elevation',
-<<<<<<< HEAD
-                        filename=project.bathymetry_filename_stem+'.asc',                   
-                        verbose=verbose)
-=======
-                        filename=project.bathymetry_filename,
-                        alpha=0.001,                    
-                        verbose=verbose,
-                        use_cache=False)
->>>>>>> 00976ecb
-
-    #-------------------------
-    # Set simulation parameters
-    #-------------------------
-    domain.set_name(project.output_filename)  # Name of output sww file 
-<<<<<<< HEAD
-    domain.set_minimum_storable_height(0.001) # Don't store w < 0.01m
-    domain.set_store_vertices_smoothly(True)
-=======
-    domain.set_minimum_storable_height(0.001) # Don't store w-z < 0.001m
-    #domain.set_quantities_to_be_monitored('stage')
-
->>>>>>> 00976ecb
-    domain.set_flow_algorithm(alg)
-else:
-    
-    domain = None
-
-domain = distribute(domain)
-
-#-------------------------
-# Boundary Conditions
-#-------------------------
-
-# Create boundary function from timeseries provided in file
-wave_function = anuga.file_function(project.boundary_filename,
-                         domain, verbose=verbose)
-
-# Create and assign boundary objects
-Bts = anuga.Transmissive_n_momentum_zero_t_momentum_set_stage_boundary(domain, wave_function)
-Br = anuga.Reflective_boundary(domain)
-domain.set_boundary({'wave': Bts, 'wall': Br})
-
-#-------------------------------------------------------------------------
-# Produce a documentation of parameters
-#-------------------------------------------------------------------------
-from anuga.validation_utilities import save_parameters_tex
-save_parameters_tex(domain)
-
-
-#-------------------------
-# Evolve through time
-#-------------------------
-import time
-t0 = time.time()
-
-for t in domain.evolve(yieldstep = 0.05, finaltime = 25.0):
-    if myid == 0 and verbose: domain.write_time()
-
-domain.sww_merge(delete_old=True)
-
-if myid == 0 and verbose: print 'That took %.2f seconds' %(time.time()-t0)
-
-finalize()
-
-
+"""Validation of the AnuGA implementation of the shallow water wave equation.
+
+This script sets up Okushiri Island benchmark as published at the
+
+THE THIRD INTERNATIONAL WORKSHOP ON LONG-WAVE RUNUP MODELS
+June 17-18 2004
+Wrigley Marine Science Center
+Catalina Island, California
+http://www.cee.cornell.edu/longwave/
+
+
+The validation data was downloaded and made available in this directory
+for convenience but the original data is available at
+http://www.cee.cornell.edu/longwave/index.cfm?page=benchmark&problem=2
+where a detailed description of the problem is also available.
+
+
+"""
+
+# Module imports
+import anuga
+
+# Parallel routines
+from anuga import distribute, myid, numprocs, finalize, barrier
+
+
+import project
+import create_okushiri
+
+args = anuga.get_args()
+alg = args.alg
+verbose = args.verbose
+
+if verbose: print 'create mesh'
+elevation_in_mesh = False
+if myid == 0:
+    create_okushiri.create_mesh(elevation_in_mesh=elevation_in_mesh, verbose=verbose)
+
+barrier()
+
+
+
+# configure my logging
+import anuga.utilities.log as log
+#log.console_logging_level = log.INFO
+#log.log_logging_level = log.DEBUG
+log.log_filename = './run_okushiri.log'
+   
+
+#-------------------------
+# Create Domain from mesh
+#-------------------------
+if myid == 0:
+    try:
+        domain = anuga.Domain(project.mesh_filename, use_cache=False, verbose=verbose)
+    except:
+        msg = 'ERROR reading in mesh file. Have you run create_okushiri.py?'
+        raise Exception, msg
+     
+    if verbose: print domain.statistics()
+
+
+    #-------------------------
+    # Initial Conditions
+    #-------------------------
+    domain.set_quantity('friction', 0.0025)
+    domain.set_quantity('stage', 0.0)
+    if verbose: print 'set stage'
+    if elevation_in_mesh is False:
+#         domain.set_quantity('elevation',
+#                         filename=project.bathymetry_filename_stem+'.pts', 
+#                         alpha=0.02,                    
+#                         verbose=verbose,
+#                         use_cache=False)
+        domain.set_quantity('elevation',
+                        filename=project.bathymetry_filename_stem+'.asc',                   
+                        verbose=verbose)
+
+    #-------------------------
+    # Set simulation parameters
+    #-------------------------
+    domain.set_name(project.output_filename)  # Name of output sww file 
+    domain.set_minimum_storable_height(0.001) # Don't store w < 0.01m
+    domain.set_store_vertices_smoothly(True)
+    domain.set_flow_algorithm(alg)
+else:
+    
+    domain = None
+
+domain = distribute(domain)
+
+#-------------------------
+# Boundary Conditions
+#-------------------------
+
+# Create boundary function from timeseries provided in file
+wave_function = anuga.file_function(project.boundary_filename,
+                         domain, verbose=verbose)
+
+# Create and assign boundary objects
+Bts = anuga.Transmissive_n_momentum_zero_t_momentum_set_stage_boundary(domain, wave_function)
+Br = anuga.Reflective_boundary(domain)
+domain.set_boundary({'wave': Bts, 'wall': Br})
+
+#-------------------------------------------------------------------------
+# Produce a documentation of parameters
+#-------------------------------------------------------------------------
+from anuga.validation_utilities import save_parameters_tex
+save_parameters_tex(domain)
+
+
+#-------------------------
+# Evolve through time
+#-------------------------
+import time
+t0 = time.time()
+
+for t in domain.evolve(yieldstep = 0.05, finaltime = 25.0):
+    if myid == 0 and verbose: domain.write_time()
+
+domain.sww_merge(delete_old=True)
+
+if myid == 0 and verbose: print 'That took %.2f seconds' %(time.time()-t0)
+
+finalize()
+
+